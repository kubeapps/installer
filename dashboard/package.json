--- conflicted
+++ resolved
@@ -55,12 +55,7 @@
     "react-intl": "^5.13.2",
     "react-jsonschema-form": "^1.0.3",
     "react-markdown": "^5.0.0",
-<<<<<<< HEAD
-    "react-minimal-pie-chart": "^6.0.1",
-=======
     "react-minimal-pie-chart": "^8.1.0",
-    "react-modal": "^3.1.11",
->>>>>>> c976b2a1
     "react-redux": "^7.1.9",
     "react-router": "^5.2.0",
     "react-router-dom": "^5.2.0",
