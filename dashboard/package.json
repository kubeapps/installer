--- conflicted
+++ resolved
@@ -56,15 +56,9 @@
     "react-markdown": "^4.2.2",
     "react-minimal-pie-chart": "^6.0.1",
     "react-modal": "^3.1.11",
-<<<<<<< HEAD
-    "react-redux": "^5.0.6",
+    "react-redux": "^7.1.9",
     "react-router": "^5.2.0",
     "react-router-dom": "^5.2.0",
-=======
-    "react-redux": "^7.1.9",
-    "react-router": "^5.1.2",
-    "react-router-dom": "^5.1.2",
->>>>>>> 9c148707
     "react-router-hash-link": "^1.2.2",
     "react-select": "^1.2.1",
     "react-switch": "^5.0.1",
@@ -122,13 +116,8 @@
     "@types/node": "^14.0.14",
     "@types/react-dom": "^16.9.5",
     "@types/react-modal": "^3.1.1",
-<<<<<<< HEAD
-    "@types/react-redux": "^6.0.3",
+    "@types/react-redux": "^7.1.9",
     "@types/react-router": "^5.1.5",
-=======
-    "@types/react-redux": "^7.1.9",
-    "@types/react-router": "^4.0.20",
->>>>>>> 9c148707
     "@types/react-test-renderer": "^16.0.0",
     "@types/redux-mock-store": "^1.0.0",
     "enzyme": "^3.6.0",
