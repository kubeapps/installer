--- conflicted
+++ resolved
@@ -241,22 +241,14 @@
   it("should request a deployed chart", async () => {
     response = { id: "foo" };
     const expectedActions = [
-<<<<<<< HEAD
-      { type: getType(actions.charts.requestedDeployedChartversion) },
-=======
       { type: getType(actions.charts.requestDeployedChartVersion) },
->>>>>>> a10f05ce
-      { type: getType(actions.charts.requestCharts) },
-      {
-        type: getType(actions.charts.selectChartVersion),
-        payload: { chartVersion: response, schema: { data: response }, values: { data: response } },
-      },
-      {
-<<<<<<< HEAD
-        type: getType(actions.charts.selectDeployedChartVersion),
-=======
+      { type: getType(actions.charts.requestCharts) },
+      {
+        type: getType(actions.charts.selectChartVersion),
+        payload: { chartVersion: response, schema: { data: response }, values: { data: response } },
+      },
+      {
         type: getType(actions.charts.receiveDeployedChartVersion),
->>>>>>> a10f05ce
         payload: { chartVersion: response, schema: { data: response }, values: { data: response } },
       },
     ];
