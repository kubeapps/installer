--- conflicted
+++ resolved
@@ -13,19 +13,11 @@
 async function initLocale() {
   const fullLang = (navigator.languages && navigator.languages[0]) || navigator.language;
   const lang = fullLang.toLowerCase().split(/[_-]+/)[0];
-<<<<<<< HEAD
-  return await I18n.getCustomI18nConfig(ISupportedLangs[lang]);
-}
-
-function Root() {
-  const [i18nConfig, setI18nConfig] = useState(I18n.getDefaulI18nConfig());
-=======
   return await I18n.getCustomConfig(ISupportedLangs[lang]);
 }
 
 function Root() {
   const [i18nConfig, setI18nConfig] = useState(I18n.getDefaultConfig());
->>>>>>> 3ada7e32
   useEffect(() => {
     initLocale().then(customI18nConfig => setI18nConfig(customI18nConfig));
   }, []);
