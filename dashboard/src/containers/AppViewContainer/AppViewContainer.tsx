--- conflicted
+++ resolved
@@ -4,11 +4,7 @@
 
 import actions from "../../actions";
 import AppView from "../../components/AppView";
-<<<<<<< HEAD
-import { IChartUpdate, IStoreState } from "../../shared/types";
-=======
-import { IResource, IStoreState } from "../../shared/types";
->>>>>>> a9067128
+import { IChartUpdate, IResource, IStoreState } from "../../shared/types";
 
 interface IRouteProps {
   match: {
@@ -50,14 +46,11 @@
     deleteApp: (releaseName: string, ns: string, purge: boolean) =>
       dispatch(actions.apps.deleteApp(releaseName, ns, purge)),
     getApp: (releaseName: string, ns: string) => dispatch(actions.apps.getApp(releaseName, ns)),
-<<<<<<< HEAD
     getChartUpdates: (name: string, version: string, appVersion: string) =>
       dispatch(actions.charts.getChartUpdates(name, version, appVersion)),
-=======
     // TODO: remove once WebSockets are moved to Redux store (#882)
     receiveResource: (payload: { key: string; resource: IResource }) =>
       dispatch(actions.kube.receiveResource(payload)),
->>>>>>> a9067128
   };
 }
 
