--- conflicted
+++ resolved
@@ -16,28 +16,8 @@
     }
   }
 >
-<<<<<<< HEAD
-  <SliderParam
-    handleBasicFormParamChange={[Function]}
-    id="diskSize-0"
-    key="diskSize-0"
-    label="diskSize"
-    max={1000}
-    min={1}
-    name="diskSize"
-    param={
-      Object {
-        "path": "size",
-        "render": "slider",
-        "type": "string",
-        "value": "10Gi",
-      }
-    }
-    unit=""
-=======
   <div
     className="margin-t-normal"
->>>>>>> 91f44b04
   >
     <div
       key="diskSize-0"
@@ -46,68 +26,20 @@
         handleBasicFormParamChange={[Function]}
         id="diskSize-0"
         key="diskSize-0"
-        label="Disk Size"
-        max={100}
+        label="diskSize"
+        max={1000}
         min={1}
         name="diskSize"
         param={
           Object {
             "path": "size",
+            "render": "slider",
             "type": "string",
             "value": "10Gi",
           }
         }
-        unit="Gi"
+        unit=""
       >
-<<<<<<< HEAD
-        diskSize
-        <div
-          className="row"
-        >
-          <div
-            className="col-10"
-          >
-            <Slider
-              default={10}
-              max={1000}
-              min={1}
-              onChange={[Function]}
-              onUpdate={[Function]}
-              values={10}
-            >
-              <Slider
-                component="div"
-                disabled={false}
-                domain={
-                  Array [
-                    1,
-                    1000,
-                  ]
-                }
-                flatten={false}
-                mode={1}
-                onChange={[Function]}
-                onSlideEnd={[Function]}
-                onSlideStart={[Function]}
-                onUpdate={[Function]}
-                reversed={false}
-                rootProps={Object {}}
-                rootStyle={
-                  Object {
-                    "margin": "1em",
-                    "position": "relative",
-                    "width": "90%",
-                  }
-                }
-                step={1}
-                values={
-                  Array [
-                    10,
-                  ]
-                }
-                vertical={false}
-                warnOnChanges={false}
-=======
         <div>
           <label
             htmlFor="diskSize-0"
@@ -117,88 +49,11 @@
             >
               <div
                 className="col-3 block"
->>>>>>> 91f44b04
               >
                 <div
                   className="centered"
                 >
-<<<<<<< HEAD
-                  <Rail
-                    activeHandleID={null}
-                    emitKeyboard={[Function]}
-                    emitMouse={[Function]}
-                    emitTouch={[Function]}
-                    getEventData={[Function]}
-                    handles={
-                      Array [
-                        Object {
-                          "id": "$$-0",
-                          "percent": 0.9009009009009009,
-                          "value": 10,
-                        },
-                      ]
-                    }
-                    key=".0"
-                    scale={
-                      LinearScale {
-                        "domain": Array [
-                          1,
-                          1000,
-                        ],
-                        "interpolator": [Function],
-                        "range": Array [
-                          0,
-                          100,
-                        ],
-                      }
-                    }
-                  >
-                    <div
-                      onMouseDown={[Function]}
-                      onTouchStart={[Function]}
-                      style={
-                        Object {
-                          "backgroundColor": "rgb(155,155,155)",
-                          "borderRadius": 7,
-                          "cursor": "pointer",
-                          "height": 14,
-                          "position": "absolute",
-                          "width": "100%",
-                        }
-                      }
-                    />
-                  </Rail>
-                  <Handles
-                    activeHandleID={null}
-                    emitKeyboard={[Function]}
-                    emitMouse={[Function]}
-                    emitTouch={[Function]}
-                    getEventData={[Function]}
-                    handles={
-                      Array [
-                        Object {
-                          "id": "$$-0",
-                          "percent": 0.9009009009009009,
-                          "value": 10,
-                        },
-                      ]
-                    }
-                    key=".1"
-                    scale={
-                      LinearScale {
-                        "domain": Array [
-                          1,
-                          1000,
-                        ],
-                        "interpolator": [Function],
-                        "range": Array [
-                          0,
-                          100,
-                        ],
-                      }
-                    }
-=======
-                  Disk Size
+                  diskSize
                 </div>
               </div>
               <div
@@ -209,11 +64,10 @@
                 >
                   <div
                     className="col-9"
->>>>>>> 91f44b04
                   >
                     <Slider
                       default={10}
-                      max={100}
+                      max={1000}
                       min={1}
                       onChange={[Function]}
                       onUpdate={[Function]}
@@ -238,15 +92,9 @@
                         rootProps={Object {}}
                         rootStyle={
                           Object {
-<<<<<<< HEAD
-                            "id": "$$-0",
-                            "percent": 0.9009009009009009,
-                            "value": 10,
-=======
                             "margin": "1.2em",
                             "position": "relative",
                             "width": "90%",
->>>>>>> 91f44b04
                           }
                         }
                         step={1}
@@ -259,65 +107,6 @@
                         warnOnChanges={false}
                       >
                         <div
-<<<<<<< HEAD
-                          aria-valuemax={1000}
-                          aria-valuemin={1}
-                          aria-valuenow={10}
-                          onKeyDown={[Function]}
-                          onMouseDown={[Function]}
-                          onTouchStart={[Function]}
-                          role="slider"
-                          style={
-                            Object {
-                              "backgroundColor": "#34568f",
-                              "borderRadius": "50%",
-                              "boxShadow": "1px 1px 1px 1px rgba(0, 0, 0, 0.2)",
-                              "cursor": "pointer",
-                              "height": 24,
-                              "left": "0.9009009009009009%",
-                              "marginLeft": "-11px",
-                              "marginTop": "-6px",
-                              "position": "absolute",
-                              "width": 24,
-                              "zIndex": 2,
-                            }
-                          }
-                        />
-                      </Component>
-                    </div>
-                  </Handles>
-                  <Tracks
-                    activeHandleID={null}
-                    emitKeyboard={[Function]}
-                    emitMouse={[Function]}
-                    emitTouch={[Function]}
-                    getEventData={[Function]}
-                    handles={
-                      Array [
-                        Object {
-                          "id": "$$-0",
-                          "percent": 0.9009009009009009,
-                          "value": 10,
-                        },
-                      ]
-                    }
-                    key=".2"
-                    left={true}
-                    right={false}
-                    scale={
-                      LinearScale {
-                        "domain": Array [
-                          1,
-                          1000,
-                        ],
-                        "interpolator": [Function],
-                        "range": Array [
-                          0,
-                          100,
-                        ],
-                      }
-                    }
-=======
                           style={
                             Object {
                               "margin": "1.2em",
@@ -336,7 +125,7 @@
                               Array [
                                 Object {
                                   "id": "$$-0",
-                                  "percent": 9.090909090909092,
+                                  "percent": 0.9009009009009009,
                                   "value": 10,
                                 },
                               ]
@@ -346,7 +135,7 @@
                               LinearScale {
                                 "domain": Array [
                                   1,
-                                  100,
+                                  1000,
                                 ],
                                 "interpolator": [Function],
                                 "range": Array [
@@ -381,7 +170,7 @@
                               Array [
                                 Object {
                                   "id": "$$-0",
-                                  "percent": 9.090909090909092,
+                                  "percent": 0.9009009009009009,
                                   "value": 10,
                                 },
                               ]
@@ -391,7 +180,7 @@
                               LinearScale {
                                 "domain": Array [
                                   1,
-                                  100,
+                                  1000,
                                 ],
                                 "interpolator": [Function],
                                 "range": Array [
@@ -408,21 +197,21 @@
                                 domain={
                                   Array [
                                     1,
-                                    100,
+                                    1000,
                                   ]
                                 }
                                 getHandleProps={[Function]}
                                 handle={
                                   Object {
                                     "id": "$$-0",
-                                    "percent": 9.090909090909092,
+                                    "percent": 0.9009009009009009,
                                     "value": 10,
                                   }
                                 }
                                 key="$$-0"
                               >
                                 <div
-                                  aria-valuemax={100}
+                                  aria-valuemax={1000}
                                   aria-valuemin={1}
                                   aria-valuenow={10}
                                   onKeyDown={[Function]}
@@ -436,7 +225,7 @@
                                       "boxShadow": "1px 1px 1px 1px rgba(0, 0, 0, 0.2)",
                                       "cursor": "pointer",
                                       "height": 24,
-                                      "left": "9.090909090909092%",
+                                      "left": "0.9009009009009009%",
                                       "marginLeft": "-11px",
                                       "marginTop": "-6px",
                                       "position": "absolute",
@@ -458,7 +247,7 @@
                               Array [
                                 Object {
                                   "id": "$$-0",
-                                  "percent": 9.090909090909092,
+                                  "percent": 0.9009009009009009,
                                   "value": 10,
                                 },
                               ]
@@ -470,7 +259,7 @@
                               LinearScale {
                                 "domain": Array [
                                   1,
-                                  100,
+                                  1000,
                                 ],
                                 "interpolator": [Function],
                                 "range": Array [
@@ -496,7 +285,7 @@
                                 target={
                                   Object {
                                     "id": "$$-0",
-                                    "percent": 9.090909090909092,
+                                    "percent": 0.9009009009009009,
                                     "value": 10,
                                   }
                                 }
@@ -512,7 +301,7 @@
                                       "height": 14,
                                       "left": "0%",
                                       "position": "absolute",
-                                      "width": "9.090909090909092%",
+                                      "width": "0.9009009009009009%",
                                       "zIndex": 1,
                                     }
                                   }
@@ -526,7 +315,6 @@
                   </div>
                   <div
                     className="col-3"
->>>>>>> 91f44b04
                   >
                     <input
                       className="disk_size_input"
@@ -536,71 +324,12 @@
                     />
                     <span
                       className="margin-l-normal"
-                    >
-<<<<<<< HEAD
-                      <Component
-                        getTrackProps={[Function]}
-                        key="$-$$-0"
-                        source={
-                          Object {
-                            "id": "$",
-                            "percent": 0,
-                            "value": 1,
-                          }
-                        }
-                        target={
-                          Object {
-                            "id": "$$-0",
-                            "percent": 0.9009009009009009,
-                            "value": 10,
-                          }
-                        }
-                      >
-                        <div
-                          onMouseDown={[Function]}
-                          onTouchStart={[Function]}
-                          style={
-                            Object {
-                              "backgroundColor": "#7aa0c4",
-                              "borderRadius": 7,
-                              "cursor": "pointer",
-                              "height": 14,
-                              "left": "0%",
-                              "position": "absolute",
-                              "width": "0.9009009009009009%",
-                              "zIndex": 1,
-                            }
-                          }
-                        />
-                      </Component>
-                    </div>
-                  </Tracks>
-                </div>
-              </Slider>
-            </Slider>
-          </div>
-          <div
-            className="col-2"
-          >
-            <input
-              className="disk_size_input"
-              id="diskSize-0"
-              onChange={[Function]}
-              value={10}
-            />
-            <span
-              className="margin-l-normal"
-            />
-          </div>
-=======
-                      Gi
-                    </span>
+                    />
                   </div>
                 </div>
               </div>
             </div>
           </label>
->>>>>>> 91f44b04
         </div>
       </SliderParam>
       <hr />
