import { mount, shallow } from "enzyme";
import * as React from "react";

import { Tab, Tabs } from "react-tabs";
import itBehavesLike from "../../shared/specs";
import { IChartState, IChartVersion, NotFoundError } from "../../shared/types";
import ConfirmDialog from "../ConfirmDialog";
import { ErrorSelector } from "../ErrorAlert";
import ErrorPageHeader from "../ErrorAlert/ErrorAlertHeader";
import LoadingWrapper from "../LoadingWrapper";
import BasicDeploymentForm from "./BasicDeploymentForm/BasicDeploymentForm";
import DeploymentFormBody, {
  IDeploymentFormBodyProps,
  IDeploymentFormBodyState,
} from "./DeploymentFormBody";
import Differential from "./Differential";

const defaultProps = {
  chartID: "foo",
  chartVersion: "1.0.0",
  error: undefined,
  releaseName: undefined,
  selected: {} as IChartState["selected"],
  deployChart: jest.fn(),
  push: jest.fn(),
  fetchChartVersions: jest.fn(),
  getChartVersion: jest.fn(),
  namespace: "default",
  appValues: "foo: bar",
  valuesModified: false,
  setValues: jest.fn(),
  setValuesModified: jest.fn(),
} as IDeploymentFormBodyProps;
const versions = [{ id: "foo", attributes: { version: "1.2.3" } }] as IChartVersion[];

itBehavesLike("aLoadingComponent", { component: DeploymentFormBody, props: defaultProps });

describe("renders an error", () => {
  it("renders an error if it cannot find the given chart", () => {
    const wrapper = mount(
      <DeploymentFormBody
        {...defaultProps}
        selected={{ error: new NotFoundError() } as IChartState["selected"]}
      />,
    );
    expect(wrapper.find(ErrorPageHeader).exists()).toBe(true);
    expect(wrapper.find(ErrorPageHeader).text()).toContain('Chart "foo" (1.0.0) not found');
  });

  it("renders a generic error", () => {
    const wrapper = shallow(
      <DeploymentFormBody
        {...defaultProps}
        selected={{ error: new Error() } as IChartState["selected"]}
      />,
    );
    expect(wrapper.find(ErrorSelector).exists()).toBe(true);
    expect(wrapper.find(ErrorSelector).html()).toContain("Sorry! Something went wrong");
  });
});

it("renders the full DeploymentFormBody", () => {
  const wrapper = shallow(
    <DeploymentFormBody {...defaultProps} selected={{ versions, version: versions[0] }} />,
  );
  expect(wrapper).toMatchSnapshot();
});

const initialValues = "foo: bar";
const initialSchema = { properties: { foo: { type: "string", form: true } } };
const chartVersion = {
  id: "foo",
  attributes: { version: "1.0.0", app_version: "1.0", created: "1" },
  relationships: {
    chart: {
      data: {
        name: "chart",
        description: "chart-description",
        keywords: [],
        maintainers: [],
        repo: {
          name: "repo",
          url: "http://example.com",
        },
        sources: [],
      },
    },
  },
};
const props: IDeploymentFormBodyProps = {
  ...defaultProps,
  selected: {
    ...defaultProps.selected,
    versions: [chartVersion],
    version: chartVersion,
    values: initialValues,
    schema: initialSchema,
  },
};

describe("when there are changes in the selected version", () => {
  it("initializes the local values from props when props set", () => {
    const wrapper = shallow(<DeploymentFormBody {...defaultProps} />);
    wrapper.setProps({ selected: props.selected });
    const localState: IDeploymentFormBodyState = wrapper.instance()
      .state as IDeploymentFormBodyState;
    const basicFormParameters = [
      {
        form: true,
        path: "foo",
        value: "bar",
        type: "string",
      },
    ];
    expect(localState.basicFormParameters).toEqual(basicFormParameters);
  });
});

describe("when the basic form is enabled", () => {
  it("renders the different tabs", () => {
    const basicFormParameters = [
      {
        path: "wordpressUsername",
        value: "user",
      },
    ];
    const wrapper = mount(<DeploymentFormBody {...props} />);
    wrapper.setState({ appValues: "wordpressUsername: user", basicFormParameters });
    wrapper.update();
    expect(wrapper.find(LoadingWrapper)).not.toExist();
    expect(wrapper.find(Tabs)).toExist();
  });

  it("changes the parameter value", () => {
    const basicFormParameters = [
      {
        path: "wordpressUsername",
        value: "user",
      },
    ];
    const setValuesModified = jest.fn();
    const setValues = jest.fn();
    const wrapper = mount(
      <DeploymentFormBody
        {...props}
        appValues="wordpressUsername: user"
        setValues={setValues}
        setValuesModified={setValuesModified}
      />,
    );
    wrapper.setState({ basicFormParameters });
    wrapper.update();

    // Fake onChange
    const input = wrapper.find(BasicDeploymentForm).find("input");
    const onChange = input.prop("onChange") as (e: React.FormEvent<HTMLInputElement>) => void;
    onChange({ currentTarget: { value: "foo" } } as React.FormEvent<HTMLInputElement>);

    expect(wrapper.state("basicFormParameters")).toEqual([
      { path: "wordpressUsername", value: "foo" },
    ]);
    expect(setValuesModified).toHaveBeenCalled();
    expect(setValues).toHaveBeenCalledWith("wordpressUsername: foo\n");
  });

  it("should update existing params if the app values change and the user clicks on the Basic tab", () => {
    const testProps = {
      ...props,
      selected: {
        ...props.selected,
        schema: { properties: { wordpressUsername: { type: "string", form: true } } },
      },
    };
    const basicFormParameters = [
      {
        path: "wordpressUsername",
        value: "user",
      },
    ];
    const wrapper = mount(<DeploymentFormBody {...testProps} />);
    wrapper.setState({ basicFormParameters });
    wrapper.setProps({ appValues: "wordpressUsername: foo" });
    wrapper.update();

    const tab = wrapper
      .find(Tab)
      .findWhere(t => !!t.text().match("Form"))
      .first();
    tab.simulate("click");

    expect(wrapper.state("basicFormParameters")).toMatchObject([
      {
        path: "wordpressUsername",
        value: "foo",
      },
    ]);
  });

  it("handles a parameter as a number", () => {
    const setValues = jest.fn();
    const testProps = {
      ...props,
      selected: {
        ...props.selected,
        schema: { properties: { replicas: { type: "integer", form: true } } },
      },
    };
    const basicFormParameters = [
      {
        form: true,
        path: "replicas",
        value: 1,
        type: "integer",
      },
    ];
    const wrapper = mount(<DeploymentFormBody {...testProps} setValues={setValues} />);
    wrapper.setState({ basicFormParameters });
    wrapper.setProps({ appValues: "replicas: 1" });
    wrapper.update();

    // Fake onChange
    const input = wrapper.find(BasicDeploymentForm).find("input");
    const onChange = input.prop("onChange") as (e: React.FormEvent<HTMLInputElement>) => void;
    onChange({ currentTarget: { value: "2", valueAsNumber: 2, type: "number" } } as React.FormEvent<
      HTMLInputElement
    >);

    expect(wrapper.state("basicFormParameters")).toEqual([
      {
        form: true,
        path: "replicas",
        value: 2,
        type: "integer",
      },
    ]);
    expect(setValues).toHaveBeenCalledWith("replicas: 2\n");
  });

  it("handles a parameter as a boolean", () => {
    const testProps = {
      ...props,
      selected: {
        ...props.selected,
        schema: { properties: { enableMetrics: { type: "boolean", form: true } } },
      },
    };
    const setValues = jest.fn();
    const basicFormParameters = [
      {
        form: true,
        path: "enableMetrics",
        value: false,
        type: "boolean",
      },
    ];
    const wrapper = mount(<DeploymentFormBody {...testProps} setValues={setValues} />);
    wrapper.setState({ basicFormParameters });
    wrapper.setProps({ appValues: "enableMetrics: false" });
    wrapper.update();

    // Fake onChange
    const input = wrapper.find(BasicDeploymentForm).find("input");
    const onChange = input.prop("onChange") as (e: React.FormEvent<HTMLInputElement>) => void;
    onChange({
      currentTarget: { value: "true", checked: true, type: "checkbox" },
    } as React.FormEvent<HTMLInputElement>);

    expect(wrapper.state("basicFormParameters")).toEqual([
      {
        form: true,
        path: "enableMetrics",
        value: true,
        type: "boolean",
      },
    ]);
    expect(setValues).toHaveBeenCalledWith("enableMetrics: true\n");
  });
});

it("goes back when clicking in the Back button", () => {
  const goBack = jest.fn();
  const wrapper = shallow(<DeploymentFormBody {...props} goBack={goBack} />);
  const backButton = wrapper.find(".button").filterWhere(i => i.text() === "Back");
  expect(backButton).toExist();
  // Avoid empty or submit type
  expect(backButton.prop("type")).toBe("button");
  backButton.simulate("click");
  expect(goBack).toBeCalled();
});

it("restores the default chart values when clicking on the button", () => {
  const setValues = jest.fn();
  const wrapper = shallow(
    <DeploymentFormBody
      {...props}
      setValues={setValues}
      selected={{
        ...props.selected,
        values: "foo: value",
      }}
    />,
  );

  // bypass modal
  wrapper.find(ConfirmDialog).prop("onConfirm")();

  expect(setValues).toHaveBeenCalledWith("foo: value");
<<<<<<< HEAD
});

[
  {
    description: "should merge modifications from the values and the new version defaults",
    defaultValues: "foo: bar\n",
    deployedValues: "foo: bar\nmy: var\n",
    newDefaultValues: "notFoo: bar",
    result: "notFoo: bar\nmy: var\n",
  },
  {
    description: "should modify the default values",
    defaultValues: "foo: bar\n",
    deployedValues: "foo: BAR\nmy: var\n",
    newDefaultValues: "foo: bar",
    result: "foo: BAR\nmy: var\n",
  },
  {
    description: "should delete an element in the defaults",
    defaultValues: "foo: bar\n",
    deployedValues: "my: var\n",
    newDefaultValues: "foo: bar\n",
    result: "my: var\n",
  },
  {
    description: "should add an element in an array",
    defaultValues: `foo:
  - foo1:
    bar1: value1
`,
    deployedValues: `foo:
  - foo1: 
    bar1: value1
  - foo2: 
    bar2: value2
`,
    newDefaultValues: `foo:
    - foo1:
      bar1: value1
`,
    result: `foo:
  - foo1: 
    bar1: value1
  - foo2: 
    bar2: value2
`,
  },
  {
    description: "should delete an element in an array",
    defaultValues: `foo:
  - foo1:
    bar1: value1
  - foo2:
    bar2: value2
`,
    deployedValues: `foo:
  - foo1: 
    bar1: value1
`,
    newDefaultValues: `foo:
  - foo1:
    bar1: value1
  - foo2:
    bar2: value2
`,
    result: `foo:
  - foo1: 
    bar1: value1
`,
  },
].forEach(t => {
  it(t.description, () => {
    const selected = {
      ...defaultProps.selected,
      versions: [chartVersion],
      version: chartVersion,
      values: t.defaultValues,
      schema: initialSchema,
    };
    const newSelected = {
      ...defaultProps.selected,
      versions: [chartVersion],
      version: chartVersion,
      values: t.newDefaultValues,
      schema: initialSchema,
    };
    const setValues = jest.fn();
    const wrapper = shallow(
      <DeploymentFormBody
        {...props}
        deployedValues={t.deployedValues}
        setValues={setValues}
        selected={{ versions: [] }}
      />,
    );
    // Store the modifications
    wrapper.setProps({ selected });
    expect(setValues).toHaveBeenCalledWith(t.deployedValues);

    // Apply new version
    wrapper.setProps({ selected: newSelected });
    expect(setValues).toHaveBeenCalledWith(t.result);
  });
});

describe("Changes tab", () => {
  it("should show the differences between the default chart values when deploying", () => {
    const selected = {
      ...defaultProps.selected,
      versions: [chartVersion],
      version: chartVersion,
      values: "foo: bar",
      schema: initialSchema,
    };
    const appValues = "bar: foo";
    const wrapper = shallow(
      <DeploymentFormBody {...props} selected={selected} appValues={appValues} />,
    );

    const Diff = wrapper.find(Differential);
    expect(Diff.props()).toMatchObject({
      emptyDiffText: "No changes detected from chart defaults.",
      newValues: "bar: foo",
      oldValues: "foo: bar",
      title: "Difference from chart defaults",
    });
  });

  it("should show the differences between the current release and the new one when upgrading", () => {
    const selected = {
      ...defaultProps.selected,
      versions: [chartVersion],
      version: chartVersion,
      values: "foo: bar",
      schema: initialSchema,
    };
    const deployedValues = "a: b";
    const appValues = "bar: foo";
    const wrapper = shallow(
      <DeploymentFormBody
        {...props}
        selected={selected}
        appValues={appValues}
        deployedValues={deployedValues}
      />,
    );

    const Diff = wrapper.find(Differential);
    expect(Diff.props()).toMatchObject({
      emptyDiffText: "The values for the new release are identical to the deployed version.",
      newValues: "bar: foo",
      oldValues: "a: b",
      title: "Difference from deployed version",
    });
  });
=======
>>>>>>> a10f05ce
});<|MERGE_RESOLUTION|>--- conflicted
+++ resolved
@@ -305,110 +305,6 @@
   wrapper.find(ConfirmDialog).prop("onConfirm")();
 
   expect(setValues).toHaveBeenCalledWith("foo: value");
-<<<<<<< HEAD
-});
-
-[
-  {
-    description: "should merge modifications from the values and the new version defaults",
-    defaultValues: "foo: bar\n",
-    deployedValues: "foo: bar\nmy: var\n",
-    newDefaultValues: "notFoo: bar",
-    result: "notFoo: bar\nmy: var\n",
-  },
-  {
-    description: "should modify the default values",
-    defaultValues: "foo: bar\n",
-    deployedValues: "foo: BAR\nmy: var\n",
-    newDefaultValues: "foo: bar",
-    result: "foo: BAR\nmy: var\n",
-  },
-  {
-    description: "should delete an element in the defaults",
-    defaultValues: "foo: bar\n",
-    deployedValues: "my: var\n",
-    newDefaultValues: "foo: bar\n",
-    result: "my: var\n",
-  },
-  {
-    description: "should add an element in an array",
-    defaultValues: `foo:
-  - foo1:
-    bar1: value1
-`,
-    deployedValues: `foo:
-  - foo1: 
-    bar1: value1
-  - foo2: 
-    bar2: value2
-`,
-    newDefaultValues: `foo:
-    - foo1:
-      bar1: value1
-`,
-    result: `foo:
-  - foo1: 
-    bar1: value1
-  - foo2: 
-    bar2: value2
-`,
-  },
-  {
-    description: "should delete an element in an array",
-    defaultValues: `foo:
-  - foo1:
-    bar1: value1
-  - foo2:
-    bar2: value2
-`,
-    deployedValues: `foo:
-  - foo1: 
-    bar1: value1
-`,
-    newDefaultValues: `foo:
-  - foo1:
-    bar1: value1
-  - foo2:
-    bar2: value2
-`,
-    result: `foo:
-  - foo1: 
-    bar1: value1
-`,
-  },
-].forEach(t => {
-  it(t.description, () => {
-    const selected = {
-      ...defaultProps.selected,
-      versions: [chartVersion],
-      version: chartVersion,
-      values: t.defaultValues,
-      schema: initialSchema,
-    };
-    const newSelected = {
-      ...defaultProps.selected,
-      versions: [chartVersion],
-      version: chartVersion,
-      values: t.newDefaultValues,
-      schema: initialSchema,
-    };
-    const setValues = jest.fn();
-    const wrapper = shallow(
-      <DeploymentFormBody
-        {...props}
-        deployedValues={t.deployedValues}
-        setValues={setValues}
-        selected={{ versions: [] }}
-      />,
-    );
-    // Store the modifications
-    wrapper.setProps({ selected });
-    expect(setValues).toHaveBeenCalledWith(t.deployedValues);
-
-    // Apply new version
-    wrapper.setProps({ selected: newSelected });
-    expect(setValues).toHaveBeenCalledWith(t.result);
-  });
 });
 
 describe("Changes tab", () => {
@@ -461,6 +357,4 @@
       title: "Difference from deployed version",
     });
   });
-=======
->>>>>>> a10f05ce
 });