import { RouterAction } from "connected-react-router";
import * as React from "react";
import { Link } from "react-router-dom";

import { ForbiddenError, IChart, IChartState, IClusterServiceVersion } from "../../shared/types";
import { escapeRegExp } from "../../shared/utils";
import { CardGrid } from "../Card";
import { MessageAlert } from "../ErrorAlert";
import LoadingWrapper from "../LoadingWrapper";
import PageHeader from "../PageHeader";
import SearchFilter from "../SearchFilter";
import CatalogItem, { ICatalogItem } from "./CatalogItem";

interface ICatalogProps {
  charts: IChartState;
  repo: string;
  filter: string;
  fetchCharts: (namespace: string, repo: string) => void;
  pushSearchFilter: (filter: string) => RouterAction;
  namespace: string;
  getCSVs: (namespace: string) => void;
  csvs: IClusterServiceVersion[];
  featureFlags: { operators: boolean };
}

interface ICatalogState {
  filter: string;
  listCharts: boolean;
  listOperators: boolean;
}

class Catalog extends React.Component<ICatalogProps, ICatalogState> {
  public state: ICatalogState = {
    filter: "",
    listCharts: true,
    listOperators: true,
  };

  public componentDidMount() {
    const { repo, fetchCharts, filter, namespace, getCSVs, featureFlags } = this.props;
    this.setState({ filter });
    fetchCharts(namespace, repo);
    if (featureFlags.operators) {
      getCSVs(namespace);
    }
  }

  public componentDidUpdate(prevProps: ICatalogProps) {
    if (this.props.filter !== prevProps.filter) {
      this.setState({ filter: this.props.filter });
    }
    if (this.props.repo !== prevProps.repo || this.props.namespace !== prevProps.namespace) {
      this.props.fetchCharts(this.props.namespace, this.props.repo);
    }
    if (this.props.namespace !== prevProps.namespace && this.props.featureFlags.operators) {
      this.props.getCSVs(this.props.namespace);
    }
  }

  public render() {
    const {
<<<<<<< HEAD
      charts: {
        isFetching,
        selected: { error },
        items: allItems,
      },
=======
      charts: { isFetching, selected: { error }, items: allItems },
      namespace,
>>>>>>> c04046d5
      pushSearchFilter,
      csvs,
    } = this.props;
    const { listCharts, listOperators } = this.state;
    if (error) {
      const isForbidden = error.constructor === ForbiddenError;
      return (
        <MessageAlert
          level={"error"}
          children={
            <div>
              <h5>Unable to fetch catalog</h5>
<<<<<<< HEAD
              There was an error fetching the catalog.
              {isForbidden && "Please choose a namespace above to which you have access."}
=======
              There was an error fetching the catalog.{ isForbidden && " Please choose a namespace above to which you have access." }
>>>>>>> c04046d5
            </div>
          }
        />
      );
    }
    const filteredCharts = this.filteredCharts(allItems);
    const filteredCSVs = this.filteredCSVs(csvs);
    const catalogItems = this.getCatalogItems(filteredCharts, filteredCSVs);
    if (!isFetching && catalogItems.length === 0) {
      return (
        <MessageAlert
          level={"warning"}
          children={
            <div>
              <h5>Charts not found.</h5>
              Manage your Helm chart repositories in Kubeapps by visiting the{" "}
              <Link to={`/config/ns/${namespace}/repos`}>App repositories configuration</Link> page.
            </div>
          }
        />
      );
    }
    const items = catalogItems.map(c => (
      <CatalogItem key={`${c.type}/${c.repoName || c.csv}/${c.name}`} item={c} />
    ));
    return (
      <section className="Catalog">
        <PageHeader>
          <h1>Catalog</h1>
          <SearchFilter
            className="margin-l-big"
            placeholder="search charts..."
            onChange={this.handleFilterQueryChange}
            value={this.state.filter}
            onSubmit={pushSearchFilter}
          />
        </PageHeader>
        <LoadingWrapper loaded={!isFetching}>
          <div className="row">
            {csvs.length > 0 && (
              <div className="col-2">
                <div className="margin-b-normal">
                  <span>
                    <b>Type:</b>
                  </span>
                </div>
                <div>
                  <label className="checkbox" key="listcharts">
                    <input type="checkbox" checked={listCharts} onChange={this.toggleListCharts} />
                    <span>Charts</span>
                  </label>
                </div>
                <div>
                  <label className="checkbox" key="listoperators">
                    <input
                      type="checkbox"
                      checked={listOperators}
                      onChange={this.toggleListOperators}
                    />
                    <span>Operators</span>
                  </label>
                </div>
              </div>
            )}
            <div className={csvs.length > 0 ? "col-10" : ""}>
              <CardGrid>{items}</CardGrid>
            </div>
          </div>
        </LoadingWrapper>
      </section>
    );
  }

  private filteredCharts = (charts: IChart[]) => {
    const { filter, listCharts } = this.state;
    if (!listCharts) {
      return [];
    }
    return charts.filter(c => new RegExp(escapeRegExp(filter), "i").test(c.id));
  };

  private filteredCSVs(csvs: IClusterServiceVersion[]) {
    const { filter, listOperators } = this.state;
    if (!listOperators) {
      return [];
    }
    return csvs.filter(c => new RegExp(escapeRegExp(filter), "i").test(c.metadata.name));
  }

  private getCatalogItems(charts: IChart[], csvs: IClusterServiceVersion[]): ICatalogItem[] {
    let result: ICatalogItem[] = [];
    charts.forEach(c => {
      result = result.concat({
        id: c.id,
        name: c.attributes.name,
        icon: c.attributes.icon ? `api/assetsvc/${c.attributes.icon}` : undefined,
        version: c.relationships.latestChartVersion.data.app_version,
        description: c.attributes.description,
        type: "chart",
        repoName: c.attributes.repo.name,
        namespace: this.props.namespace,
      });
    });
    csvs.forEach(csv => {
      csv.spec.customresourcedefinitions.owned.forEach(crd => {
        result = result.concat({
          id: crd.name,
          name: crd.displayName,
          icon: `data:${csv.spec.icon[0].mediatype};base64,${csv.spec.icon[0].base64data}`,
          version: crd.version,
          description: crd.description,
          type: "operator",
          csv: csv.metadata.name,
          namespace: this.props.namespace,
        });
      });
    });
    return result.sort((a, b) => (a.name.toLowerCase() > b.name.toLowerCase() ? 1 : -1));
  }

  private toggleListCharts = () => {
    this.setState({ listCharts: !this.state.listCharts });
  };

  private toggleListOperators = () => {
    this.setState({ listOperators: !this.state.listOperators });
  };

  private handleFilterQueryChange = (filter: string) => {
    this.setState({
      filter,
    });
  };
}

export default Catalog;<|MERGE_RESOLUTION|>--- conflicted
+++ resolved
@@ -59,16 +59,12 @@
 
   public render() {
     const {
-<<<<<<< HEAD
       charts: {
         isFetching,
         selected: { error },
         items: allItems,
       },
-=======
-      charts: { isFetching, selected: { error }, items: allItems },
       namespace,
->>>>>>> c04046d5
       pushSearchFilter,
       csvs,
     } = this.props;
@@ -81,12 +77,8 @@
           children={
             <div>
               <h5>Unable to fetch catalog</h5>
-<<<<<<< HEAD
               There was an error fetching the catalog.
               {isForbidden && "Please choose a namespace above to which you have access."}
-=======
-              There was an error fetching the catalog.{ isForbidden && " Please choose a namespace above to which you have access." }
->>>>>>> c04046d5
             </div>
           }
         />
