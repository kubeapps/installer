--- conflicted
+++ resolved
@@ -1,7 +1,3 @@
-<<<<<<< HEAD
-=======
-import { ClarityIcons, copyToClipboardIcon, eyeHideIcon, eyeIcon } from "@clr/core/icon-shapes";
->>>>>>> 5d804445
 import Column from "components/js/Column";
 import Row from "components/js/Row";
 import React, { useEffect, useRef } from "react";
@@ -10,10 +6,6 @@
 
 import ReactTooltip from "react-tooltip";
 import "./SecretItemDatum.v2.css";
-<<<<<<< HEAD
-=======
-ClarityIcons.addIcons(eyeIcon, eyeHideIcon, copyToClipboardIcon);
->>>>>>> 5d804445
 
 interface ISecretItemDatumProps {
   name: string;
