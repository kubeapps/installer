import { shallow } from "enzyme";
import context from "jest-plugin-context";
import { safeDump as yamlSafeDump, YAMLException } from "js-yaml";
import * as React from "react";

import SecretTable from "../../containers/SecretsTableContainer";
import { hapi } from "../../shared/hapi/release";
import itBehavesLike from "../../shared/specs";
import {
  ForbiddenError,
  IIngressSpec,
  IResource,
  ISecret,
  NotFoundError,
} from "../../shared/types";
import DeploymentStatus from "../DeploymentStatus";
import { ErrorSelector } from "../ErrorAlert";
import PermissionsErrorPage from "../ErrorAlert/PermissionsErrorAlert";
import LoadingWrapper from "../LoadingWrapper";
import AccessURLTable from "./AccessURLTable";
import AccessURLItem from "./AccessURLTable/AccessURLItem";
import AppControls from "./AppControls";
import AppNotes from "./AppNotes";
import AppViewComponent, { IAppViewProps } from "./AppView";
import ChartInfo from "./ChartInfo";
import DeploymentTable from "./DeploymentTable";
import OtherResourcesTable from "./OtherResourcesTable";
import SecretTable from "./SecretsTable/SecretsTable";
import ServiceTable from "./ServiceTable";

describe("AppViewComponent", () => {
  // Generates a Yaml file separated by --- containing every object passed.
  const generateYamlManifest = (items: any[]): string => {
    let yamlManifest = "";
    items.forEach(i => {
      yamlManifest += "---\n" + yamlSafeDump(i);
    });
    return yamlManifest;
  };

  const appRelease = hapi.release.Release.create({
    info: hapi.release.Info.create(),
    namespace: "weee",
  });

  const validProps: IAppViewProps = {
    app: appRelease,
    deleteApp: jest.fn(),
    deleteError: undefined,
    resources: {},
    error: undefined,
    getApp: jest.fn(),
    namespace: "my-happy-place",
    releaseName: "mr-sunshine",
    getResource: jest.fn(),
  };

  const resources = {
    configMap: { apiVersion: "v1", kind: "ConfigMap", metadata: { name: "cm-one" } },
    deployment: {
      apiVersion: "apps/v1beta1",
      kind: "Deployment",
      metadata: { name: "deployment-one" },
    },
    service: { apiVersion: "v1", kind: "Service", metadata: { name: "svc-one" } },
    ingress: {
      apiVersion: "extensions/v1beta1",
      kind: "Ingress",
      metadata: { name: "ingress-one" },
    },
    secret: {
      apiVersion: "v1",
      kind: "Secret",
      metadata: { name: "secret-one" },
      type: "Opaque",
      data: {},
    },
  };

  const resources = {
    configMap: { apiVersion: "v1", kind: "ConfigMap", metadata: { name: "cm-one" } },
    deployment: {
      apiVersion: "apps/v1beta1",
      kind: "Deployment",
      metadata: { name: "deployment-one" },
    },
    service: { apiVersion: "v1", kind: "Service", metadata: { name: "svc-one" } },
    ingress: {
      apiVersion: "extensions/v1beta1",
      kind: "Ingress",
      metadata: { name: "ingress-one" },
    },
    secret: {
      apiVersion: "v1",
      kind: "Secret",
      metadata: { name: "secret-one" },
      type: "Opaque",
      data: {},
    },
  };

  context("when app info is null", () => {
    itBehavesLike("aLoadingComponent", {
      component: AppViewComponent,
      props: {
        ...validProps,
        app: { ...validProps.app, info: null },
      },
    });
  });

  describe("State initialization", () => {
    /*
      The imported manifest contains one deployment, one service, one config map and some bogus manifests.
      We only set websockets for deployment and services
    */
    it("sets a list of web sockets for its deployments and services", () => {
      const manifest = generateYamlManifest([
        resources.deployment,
        resources.service,
        resources.configMap,
        resources.ingress,
        resources.secret,
      ]);

      const wrapper = shallow(<AppViewComponent {...validProps} />);
      validProps.app.manifest = manifest;
      // setProps again so we trigger componentWillReceiveProps
      wrapper.setProps(validProps);
      const sockets: WebSocket[] = wrapper.state("sockets");

      expect(sockets.length).toEqual(3);
      expect(sockets[0].url).toBe(
        "ws://localhost/api/kube/apis/apps/v1beta1/namespaces/weee/deployments?watch=true&fieldSelector=metadata.name%3Ddeployment-one",
      );
      expect(sockets[1].url).toBe(
        "ws://localhost/api/kube/api/v1/namespaces/weee/services?watch=true&fieldSelector=metadata.name%3Dsvc-one",
      );
      expect(sockets[2].url).toBe(
        "ws://localhost/api/kube/apis/extensions/v1beta1/namespaces/weee/ingresses?watch=true&fieldSelector=metadata.name%3Dingress-one",
      );
    });

    it("stores other k8s resources directly in the state", () => {
      const wrapper = shallow(<AppViewComponent {...validProps} />);
      const manifest = generateYamlManifest([
        resources.deployment,
        resources.service,
        resources.configMap,
        resources.secret,
      ]);

      validProps.app.manifest = manifest;
      wrapper.setProps(validProps);

      const otherResources: { [r: string]: IResource } = wrapper.state("otherResources");
      const configMap = otherResources["ConfigMap/cm-one"];
      // It should skip deployments, services and secrets from "other resources"
      expect(Object.keys(otherResources).length).toEqual(1);

      // It sets the websocket for the deployment
      const sockets: WebSocket[] = wrapper.state("sockets");
      expect(sockets.length).toEqual(2);

      expect(configMap).toBeDefined();
      expect(configMap.metadata.name).toEqual("cm-one");
    });

    it("does not store empty resources, bogus or without kind attribute", () => {
      const wrapper = shallow(<AppViewComponent {...validProps} />);
      const manifest = generateYamlManifest([
        { apiVersion: "v1", metadata: { name: "cm-one" } },
        {},
        "# This is a comment",
        " ",
      ]);

      validProps.app.manifest = manifest;
      wrapper.setProps(validProps);

      const otherResources: Map<string, IResource> = wrapper.state("otherResources");
      expect(Object.keys(otherResources).length).toBe(0);

      const sockets: WebSocket[] = wrapper.state("sockets");
      expect(sockets.length).toEqual(0);
    });

    // See https://github.com/kubeapps/kubeapps/issues/632
    it("supports manifests with duplicated keys", () => {
      const wrapper = shallow(<AppViewComponent {...validProps} />);
      const manifest = `
      apiVersion: v1
      metadata:
        name: cm-one
        labels:
          chart: cm-1.2.3
          chart: cm-1.2.3
`;

      validProps.app.manifest = manifest;
      expect(() => {
        wrapper.setProps(validProps);
      }).not.toThrow(YAMLException);
    });

    it("requests a secret", () => {
      const wrapper = shallow(<AppViewComponent {...validProps} />);
      const manifest = generateYamlManifest([
        resources.deployment,
        resources.service,
        resources.configMap,
        resources.secret,
      ]);

      validProps.app.manifest = manifest;
      wrapper.setProps(validProps);

      expect(validProps.getResource).toBeCalledWith(
        "v1",
        "secrets",
        appRelease.namespace,
        resources.secret.metadata.name,
      );
    });
  });

  describe("renderization", () => {
    it("renders all the elements of an application", () => {
      const wrapper = shallow(<AppViewComponent {...validProps} />);
      const service = {
        metadata: { name: "foo" },
        spec: { type: "loadBalancer", ports: [{ port: 8080 }] },
        status: { ingress: [{ loadBalancer: { ip: "1.2.3.4" } }] },
      } as IResource;
      const services = {};
      services[service.metadata.name] = service;
      wrapper.setState({ services });
      expect(wrapper.find(ChartInfo).exists()).toBe(true);
      expect(wrapper.find(DeploymentStatus).exists()).toBe(true);
      expect(wrapper.find(AppControls).exists()).toBe(true);
      expect(wrapper.find(AppNotes).exists()).toBe(true);
<<<<<<< HEAD
      expect(wrapper.find(OtherResourcesTable).exists()).toBe(true);
=======
      expect(wrapper.find(AppDetails).exists()).toBe(true);
      expect(
        wrapper
          .find(AppDetails)
          .shallow()
          .find(ServiceTable)
          .exists(),
      ).toBe(true);
>>>>>>> 4f6f94c2
      expect(wrapper.find(AccessURLTable).exists()).toBe(true);
    });

    it("renders an error if error prop is set", () => {
      const wrapper = shallow(<AppViewComponent {...validProps} error={new NotFoundError()} />);
      const err = wrapper.find(ErrorSelector);
      expect(err.exists()).toBe(true);
      expect(err.html()).toContain("Application mr-sunshine not found");
    });

    it("renders a forbidden delete-error if if the deleteError prop is a ForbiddenError", () => {
      const wrapper = shallow(
        <AppViewComponent {...validProps} deleteError={new ForbiddenError()} />,
      );
      const err = wrapper.find(ErrorSelector);
      expect(err.exists()).toBe(true);
      expect(
        err
          .shallow()
          .find(PermissionsErrorPage)
          .props(),
      ).toMatchObject({
        action: "delete Application mr-sunshine",
        namespace: "my-happy-place",
      });
    });

    it("renders a not-found delete-error if the deleteError prop is a NotFound error", () => {
      const wrapper = shallow(
        <AppViewComponent {...validProps} deleteError={new NotFoundError()} />,
      );
      const err = wrapper.find(ErrorSelector);
      expect(err.exists()).toBe(true);
      expect(err.html()).toContain("Application mr-sunshine not found");
    });

    it("renders the loading icon if the URLs table is not ready", () => {
      const wrapper = mount(<AppViewComponent {...validProps} />);
      const ingress = {
        isFetching: true,
      };
      const ingresses = { foo: ingress };
      wrapper.setState({ ingresses });

      expect(wrapper.find(AccessURLTable)).not.toExist();
      const loading = wrapper.find(LoadingWrapper);
      expect(loading).toExist();
    });

    it("renders an URL table if an Ingress exists", () => {
      const wrapper = shallow(<AppViewComponent {...validProps} />);
      const ingress = {
        isFetching: false,
        resource: {
          metadata: {
            name: "foo",
          },
          spec: {
            rules: [
              {
                host: "foo.bar",
                http: {
                  paths: [{ path: "/ready" }],
                },
              },
            ],
          } as IIngressSpec,
        } as IResource,
      };
      const ingresses = {};
      ingresses[ingress.resource.metadata.name] = ingress;

      wrapper.setState({ ingresses });
      const urlTable = wrapper.find(AccessURLTable);
      expect(urlTable).toExist();
      expect(
        urlTable
          .shallow()
          .find(AccessURLItem)
          .shallow()
          .text(),
      ).toContain("Ingress");
      expect(
        urlTable
          .shallow()
          .find(AccessURLItem)
          .shallow()
          .text(),
      ).toContain("http://foo.bar/ready");
    });
  });

  it("renders a secret table with a secret and an error", () => {
    const manifest = generateYamlManifest([
      resources.deployment,
      resources.service,
      resources.configMap,
      resources.ingress,
      resources.secret,
    ]);

    const wrapper = shallow(<AppViewComponent {...validProps} />);
    validProps.app.manifest = manifest;
    // setProps again so we trigger componentWillReceiveProps
    wrapper.setProps(validProps);

    const secretTable = wrapper.find(SecretTable);
    expect(secretTable).toExist();
    expect(secretTable.props()).toMatchObject({
      namespace: appRelease.namespace,
      secretNames: [resources.secret.metadata.name],
    });
  });

  it("renders a secret table with a secret and an error", () => {
    const r = {
      "v1/secrets/foo": { isFetching: false, item: resources.secret as ISecret },
      "v1/secrets/bar": { isFetching: false, error: new NotFoundError() },
    };
    const wrapper = mount(<AppViewComponent {...validProps} resources={r} />);

    const secrets = wrapper.find(SecretTable).prop("secrets");
    expect(secrets.length).toBe(1);
    expect(secrets[0].metadata.name).toBe(resources.secret.metadata.name);

    const error = wrapper.find(ErrorSelector);
    expect(error).toExist();
    expect(error.prop("resource")).toBe("Secret v1/secrets/bar");

    expect(wrapper).toMatchSnapshot();
  });

  it("renders the loading icon if the Secret table is not ready", () => {
    const r = {
      "v1/secrets/foo": { isFetching: true },
    };
    const wrapper = mount(<AppViewComponent {...validProps} resources={r} />);

    expect(wrapper.find(SecretTable)).not.toExist();
    const loading = wrapper.find(LoadingWrapper);
    expect(loading).toExist();
  });

  it("renders the loading icon if the Deployments table is not ready", () => {
    const wrapper = mount(<AppViewComponent {...validProps} />);
    const deployment = {
      isFetching: true,
    };
    const deployments = { foo: deployment };
    wrapper.setState({ deployments });

    expect(wrapper.find(DeploymentTable)).not.toExist();
    const loading = wrapper.find(LoadingWrapper);
    expect(loading).toExist();
  });

  it("renders the loading icon if the Services table is not ready", () => {
    const wrapper = mount(<AppViewComponent {...validProps} />);
    const service = {
      isFetching: true,
    };
    const services = { foo: service };
    wrapper.setState({ services });

    expect(wrapper.find(ServiceTable)).not.toExist();
    const loading = wrapper.find(LoadingWrapper);
    expect(loading).toExist();
  });
});<|MERGE_RESOLUTION|>--- conflicted
+++ resolved
@@ -6,17 +6,10 @@
 import SecretTable from "../../containers/SecretsTableContainer";
 import { hapi } from "../../shared/hapi/release";
 import itBehavesLike from "../../shared/specs";
-import {
-  ForbiddenError,
-  IIngressSpec,
-  IResource,
-  ISecret,
-  NotFoundError,
-} from "../../shared/types";
+import { ForbiddenError, IIngressSpec, IResource, NotFoundError } from "../../shared/types";
 import DeploymentStatus from "../DeploymentStatus";
 import { ErrorSelector } from "../ErrorAlert";
 import PermissionsErrorPage from "../ErrorAlert/PermissionsErrorAlert";
-import LoadingWrapper from "../LoadingWrapper";
 import AccessURLTable from "./AccessURLTable";
 import AccessURLItem from "./AccessURLTable/AccessURLItem";
 import AppControls from "./AppControls";
@@ -25,7 +18,6 @@
 import ChartInfo from "./ChartInfo";
 import DeploymentTable from "./DeploymentTable";
 import OtherResourcesTable from "./OtherResourcesTable";
-import SecretTable from "./SecretsTable/SecretsTable";
 import ServiceTable from "./ServiceTable";
 
 describe("AppViewComponent", () => {
@@ -47,12 +39,10 @@
     app: appRelease,
     deleteApp: jest.fn(),
     deleteError: undefined,
-    resources: {},
     error: undefined,
     getApp: jest.fn(),
     namespace: "my-happy-place",
     releaseName: "mr-sunshine",
-    getResource: jest.fn(),
   };
 
   const resources = {
@@ -77,28 +67,6 @@
     },
   };
 
-  const resources = {
-    configMap: { apiVersion: "v1", kind: "ConfigMap", metadata: { name: "cm-one" } },
-    deployment: {
-      apiVersion: "apps/v1beta1",
-      kind: "Deployment",
-      metadata: { name: "deployment-one" },
-    },
-    service: { apiVersion: "v1", kind: "Service", metadata: { name: "svc-one" } },
-    ingress: {
-      apiVersion: "extensions/v1beta1",
-      kind: "Ingress",
-      metadata: { name: "ingress-one" },
-    },
-    secret: {
-      apiVersion: "v1",
-      kind: "Secret",
-      metadata: { name: "secret-one" },
-      type: "Opaque",
-      data: {},
-    },
-  };
-
   context("when app info is null", () => {
     itBehavesLike("aLoadingComponent", {
       component: AppViewComponent,
@@ -202,26 +170,6 @@
         wrapper.setProps(validProps);
       }).not.toThrow(YAMLException);
     });
-
-    it("requests a secret", () => {
-      const wrapper = shallow(<AppViewComponent {...validProps} />);
-      const manifest = generateYamlManifest([
-        resources.deployment,
-        resources.service,
-        resources.configMap,
-        resources.secret,
-      ]);
-
-      validProps.app.manifest = manifest;
-      wrapper.setProps(validProps);
-
-      expect(validProps.getResource).toBeCalledWith(
-        "v1",
-        "secrets",
-        appRelease.namespace,
-        resources.secret.metadata.name,
-      );
-    });
   });
 
   describe("renderization", () => {
@@ -239,18 +187,7 @@
       expect(wrapper.find(DeploymentStatus).exists()).toBe(true);
       expect(wrapper.find(AppControls).exists()).toBe(true);
       expect(wrapper.find(AppNotes).exists()).toBe(true);
-<<<<<<< HEAD
       expect(wrapper.find(OtherResourcesTable).exists()).toBe(true);
-=======
-      expect(wrapper.find(AppDetails).exists()).toBe(true);
-      expect(
-        wrapper
-          .find(AppDetails)
-          .shallow()
-          .find(ServiceTable)
-          .exists(),
-      ).toBe(true);
->>>>>>> 4f6f94c2
       expect(wrapper.find(AccessURLTable).exists()).toBe(true);
     });
 
@@ -288,16 +225,18 @@
     });
 
     it("renders the loading icon if the URLs table is not ready", () => {
-      const wrapper = mount(<AppViewComponent {...validProps} />);
+      const wrapper = shallow(<AppViewComponent {...validProps} />);
       const ingress = {
         isFetching: true,
       };
       const ingresses = { foo: ingress };
       wrapper.setState({ ingresses });
-
-      expect(wrapper.find(AccessURLTable)).not.toExist();
-      const loading = wrapper.find(LoadingWrapper);
-      expect(loading).toExist();
+      expect(
+        wrapper
+          .find(AccessURLTable)
+          .parent()
+          .prop("loaded"),
+      ).toBe(false);
     });
 
     it("renders an URL table if an Ingress exists", () => {
@@ -365,58 +304,35 @@
     });
   });
 
-  it("renders a secret table with a secret and an error", () => {
-    const r = {
-      "v1/secrets/foo": { isFetching: false, item: resources.secret as ISecret },
-      "v1/secrets/bar": { isFetching: false, error: new NotFoundError() },
-    };
-    const wrapper = mount(<AppViewComponent {...validProps} resources={r} />);
-
-    const secrets = wrapper.find(SecretTable).prop("secrets");
-    expect(secrets.length).toBe(1);
-    expect(secrets[0].metadata.name).toBe(resources.secret.metadata.name);
-
-    const error = wrapper.find(ErrorSelector);
-    expect(error).toExist();
-    expect(error.prop("resource")).toBe("Secret v1/secrets/bar");
-
-    expect(wrapper).toMatchSnapshot();
-  });
-
-  it("renders the loading icon if the Secret table is not ready", () => {
-    const r = {
-      "v1/secrets/foo": { isFetching: true },
-    };
-    const wrapper = mount(<AppViewComponent {...validProps} resources={r} />);
-
-    expect(wrapper.find(SecretTable)).not.toExist();
-    const loading = wrapper.find(LoadingWrapper);
-    expect(loading).toExist();
-  });
-
   it("renders the loading icon if the Deployments table is not ready", () => {
-    const wrapper = mount(<AppViewComponent {...validProps} />);
+    const wrapper = shallow(<AppViewComponent {...validProps} />);
     const deployment = {
       isFetching: true,
     };
     const deployments = { foo: deployment };
     wrapper.setState({ deployments });
 
-    expect(wrapper.find(DeploymentTable)).not.toExist();
-    const loading = wrapper.find(LoadingWrapper);
-    expect(loading).toExist();
+    expect(
+      wrapper
+        .find(DeploymentTable)
+        .parent()
+        .prop("loaded"),
+    ).toBe(false);
   });
 
   it("renders the loading icon if the Services table is not ready", () => {
-    const wrapper = mount(<AppViewComponent {...validProps} />);
+    const wrapper = shallow(<AppViewComponent {...validProps} />);
     const service = {
       isFetching: true,
     };
     const services = { foo: service };
     wrapper.setState({ services });
 
-    expect(wrapper.find(ServiceTable)).not.toExist();
-    const loading = wrapper.find(LoadingWrapper);
-    expect(loading).toExist();
+    expect(
+      wrapper
+        .find(ServiceTable)
+        .parent()
+        .prop("loaded"),
+    ).toBe(false);
   });
 });