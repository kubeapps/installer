--- conflicted
+++ resolved
@@ -161,7 +161,6 @@
   const icon = get(app, "chart.metadata.icon", placeholder);
   return (
     <section>
-<<<<<<< HEAD
       <PageHeader
         title={releaseName}
         titleSize="md"
@@ -188,57 +187,8 @@
           />,
         ]}
       />
-      {error && <Alert theme="danger">Found an error: {error.message}</Alert>}
-=======
-      <PageHeader>
-        <div className="kubeapps-header-content">
-          <Row>
-            <Column span={7}>
-              <Row>
-                <img src={icon} alt="app-icon" />
-                <div className="kubeapps-title-block">
-                  <h3>{releaseName}</h3>
-                  <div className="kubeapps-header-subtitle">
-                    <img src={helmIcon} alt="helm-icon" />
-                    <span>Helm Chart</span>
-                  </div>
-                </div>
-              </Row>
-            </Column>
-            <Column span={5}>
-              <div className="control-buttons">
-                <Row>
-                  <div className="header-button">
-                    <Link to={url.app.apps.upgrade(cluster, namespace, releaseName)}>
-                      <CdsButton status="primary">
-                        <CdsIcon shape="upload-cloud" inverse={true} /> Upgrade
-                      </CdsButton>
-                    </Link>
-                  </div>
-                  <div className="header-button">
-                    <RollbackButton
-                      cluster={cluster}
-                      namespace={namespace}
-                      releaseName={releaseName}
-                      revision={app?.version || 0}
-                    />
-                  </div>
-                  <div className="header-button">
-                    <DeleteButton
-                      cluster={cluster}
-                      namespace={namespace}
-                      releaseName={releaseName}
-                    />
-                  </div>
-                </Row>
-              </div>
-            </Column>
-          </Row>
-        </div>
-      </PageHeader>
-
       {error && <Alert theme="danger">An error occurred: {error.message}</Alert>}
->>>>>>> 5c37f71f
+
       {deleteError && (
         <Alert theme="danger">
           Unable to delete the application. Received: {deleteError.message}
