--- conflicted
+++ resolved
@@ -3,11 +3,8 @@
 import TextParam from "./TextParam";
 
 import "./BasicDeploymentForm.css";
-<<<<<<< HEAD
 import BooleanParam from "./BooleanParam";
-=======
 import DiskSizeParam from "./DiskSizeParam";
->>>>>>> 32d70fd1
 
 export interface IBasicDeploymentFormProps {
   params: { [name: string]: IBasicFormParam };
