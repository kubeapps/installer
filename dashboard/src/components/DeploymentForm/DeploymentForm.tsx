import { RouterAction } from "connected-react-router";
import * as Moniker from "moniker-native";
import * as React from "react";
import { Tab, TabList, TabPanel, Tabs } from "react-tabs";

import { JSONSchema4 } from "json-schema";
import { retrieveBasicFormParams, setValue } from "../../shared/schema";
import { IBasicFormParam, IChartState, IChartVersion } from "../../shared/types";
import { ErrorSelector } from "../ErrorAlert";
import LoadingWrapper from "../LoadingWrapper";
import AdvancedDeploymentForm from "./AdvancedDeploymentForm";
import BasicDeploymentForm from "./BasicDeploymentForm";

import "react-tabs/style/react-tabs.css";
import "./Tabs.css";

export interface IDeploymentFormProps {
  kubeappsNamespace: string;
  chartID: string;
  chartVersion: string;
  error: Error | undefined;
  selected: IChartState["selected"];
  deployChart: (
    version: IChartVersion,
    releaseName: string,
    namespace: string,
    values?: string,
    schema?: JSONSchema4,
  ) => Promise<boolean>;
  push: (location: string) => RouterAction;
  fetchChartVersions: (id: string) => void;
  getChartVersion: (id: string, chartVersion: string) => void;
  getChartValues: (id: string, chartVersion: string) => void;
  getChartSchema: (id: string, chartVersion: string) => void;
  namespace: string;
  enableBasicForm: boolean;
}

export interface IDeploymentFormState {
  isDeploying: boolean;
  // deployment options
  releaseName: string;
  // Name of the release that was submitted for creation
  // This is different than releaseName since it is also used in the error banner
  // and we do not want to use releaseName since it is controller by the form field.
  latestSubmittedReleaseName: string;
  namespace: string;
  appValues: string;
  valuesModified: boolean;
  basicFormParameters: { [key: string]: IBasicFormParam };
}

class DeploymentForm extends React.Component<IDeploymentFormProps, IDeploymentFormState> {
  public state: IDeploymentFormState = {
    appValues: "",
    isDeploying: false,
    namespace: this.props.namespace,
    releaseName: Moniker.choose(),
    latestSubmittedReleaseName: "",
    valuesModified: false,
    basicFormParameters: {},
  };

  public componentDidMount() {
    const { chartID, fetchChartVersions, getChartVersion, chartVersion } = this.props;
    fetchChartVersions(chartID);
    getChartVersion(chartID, chartVersion);
  }

  public componentWillReceiveProps(nextProps: IDeploymentFormProps) {
    const {
      chartID,
      chartVersion,
      getChartValues,
      getChartSchema,
      getChartVersion,
      namespace,
      selected,
    } = this.props;
    const { version } = selected;

    if (nextProps.namespace !== namespace) {
      this.setState({ namespace: nextProps.namespace });
      return;
    }

    if (chartVersion !== nextProps.chartVersion) {
      getChartVersion(chartID, nextProps.chartVersion);
      return;
    }

    if (nextProps.selected.version && nextProps.selected.version !== this.props.selected.version) {
      getChartValues(chartID, nextProps.selected.version.attributes.version);
      getChartSchema(chartID, nextProps.selected.version.attributes.version);
      return;
    }

    if (!this.state.valuesModified) {
      if (version) {
        this.setState({ appValues: nextProps.selected.values || "" });
      }
    }

    if (nextProps.selected.schema && nextProps.selected.values) {
      this.setState({
        basicFormParameters: retrieveBasicFormParams(
          nextProps.selected.values,
          nextProps.selected.schema,
        ),
      });
    }
  }

  public render() {
    const { selected, chartID, chartVersion, namespace } = this.props;
    const { version, versions } = selected;
    const { latestSubmittedReleaseName, appValues } = this.state;
    if (selected.error) {
      return (
        <ErrorSelector error={selected.error} resource={`Chart "${chartID}" (${chartVersion})`} />
      );
    }
    if (!version || !versions.length || this.state.isDeploying) {
      return <LoadingWrapper />;
    }
    return (
      <div>
        <form className="container padding-b-bigger" onSubmit={this.handleDeploy}>
          {this.props.error && (
            <ErrorSelector
              error={this.props.error}
              namespace={namespace}
              action="create"
              resource={latestSubmittedReleaseName}
            />
          )}
          <div className="row">
            <div className="col-12">
              <h2>{this.props.chartID}</h2>
            </div>
            <div className="col-8">
              <div>
                <label htmlFor="releaseName">Name</label>
                <input
                  id="releaseName"
                  pattern="[a-z0-9]([-a-z0-9]*[a-z0-9])?(\.[a-z0-9]([-a-z0-9]*[a-z0-9])?)*"
                  title="Use lower case alphanumeric characters, '-' or '.'"
                  onChange={this.handleReleaseNameChange}
                  value={this.state.releaseName}
                  required={true}
                />
              </div>
              <div>
                <label htmlFor="chartVersion">Version</label>
                <select
                  id="chartVersion"
                  onChange={this.handleChartVersionChange}
                  value={version.attributes.version}
                  required={true}
                >
                  {versions.map(v => (
                    <option key={v.id} value={v.attributes.version}>
                      {v.attributes.version}{" "}
                    </option>
                  ))}
                </select>
              </div>
              {this.shouldRenderBasicForm() ? (
                this.renderTabs()
              ) : (
                <AdvancedDeploymentForm
                  appValues={appValues}
                  handleValuesChange={this.handleValuesChange}
                />
              )}
              <div>
                <button className="button button-primary margin-t-big" type="submit">
                  Submit
                </button>
              </div>
            </div>
          </div>
        </form>
      </div>
    );
  }

  public handleDeploy = async (e: React.FormEvent<HTMLFormElement>) => {
    e.preventDefault();
    const { selected, deployChart, push } = this.props;
    const { releaseName, namespace, appValues } = this.state;

    this.setState({ isDeploying: true, latestSubmittedReleaseName: releaseName });
    if (selected.version) {
      const deployed = await deployChart(
        selected.version,
        releaseName,
        namespace,
        appValues,
        selected.schema,
      );
      if (deployed) {
        push(`/apps/ns/${namespace}/${releaseName}`);
      } else {
        this.setState({ isDeploying: false });
      }
    }
  };

  public handleReleaseNameChange = (e: React.FormEvent<HTMLInputElement>) => {
    this.setState({ releaseName: e.currentTarget.value });
  };

  public handleChartVersionChange = (e: React.FormEvent<HTMLSelectElement>) => {
    this.props.push(
      `/apps/ns/${this.props.namespace}/new/${this.props.chartID}/versions/${
        e.currentTarget.value
      }`,
    );
  };

  public handleValuesChange = (value: string) => {
    this.setState({ appValues: value, valuesModified: true });
  };

  private refreshBasicParameters = () => {
    this.setState({
      basicFormParameters: retrieveBasicFormParams(
        this.state.appValues,
        this.props.selected.schema,
      ),
    });
  };

  private renderTabs = () => {
    return (
      <div className="margin-t-normal">
        <Tabs>
          <TabList>
            <Tab onClick={this.refreshBasicParameters}>Basic</Tab>
            <Tab>Advanced</Tab>
          </TabList>
          <TabPanel>
            <BasicDeploymentForm
              params={this.state.basicFormParameters}
              handleBasicFormParamChange={this.handleBasicFormParamChange}
            />
          </TabPanel>
          <TabPanel>
            <AdvancedDeploymentForm
              appValues={this.state.appValues}
              handleValuesChange={this.handleValuesChange}
            />
          </TabPanel>
        </Tabs>
      </div>
    );
  };

  private handleBasicFormParamChange = (name: string, param: IBasicFormParam) => {
    return (e: React.FormEvent<HTMLInputElement>) => {
<<<<<<< HEAD
=======
      let value: any = e.currentTarget.value;
      switch (e.currentTarget.type) {
        case "checkbox":
          // value is a boolean
          value = e.currentTarget.checked;
          break;
        case "number":
          // value is a number
          value = e.currentTarget.valueAsNumber;
          break;
      }
      // Change raw values
      this.handleValuesChange(setValue(this.state.appValues, param.path, value));
      // Change param definition
>>>>>>> 01514777
      this.setState({
        // Change raw values
        appValues: setValue(this.state.appValues, param.path, e.currentTarget.value),
        valuesModified: true,
        // Change param definition
        basicFormParameters: {
          ...this.state.basicFormParameters,
          [name]: {
            ...param,
            value,
          },
        },
      });
    };
  };

  // The basic form should be rendered both if it's enabled and if there are params to show
  private shouldRenderBasicForm = () => {
    return this.props.enableBasicForm && Object.keys(this.state.basicFormParameters).length > 0;
  };
}

export default DeploymentForm;<|MERGE_RESOLUTION|>--- conflicted
+++ resolved
@@ -259,8 +259,6 @@
 
   private handleBasicFormParamChange = (name: string, param: IBasicFormParam) => {
     return (e: React.FormEvent<HTMLInputElement>) => {
-<<<<<<< HEAD
-=======
       let value: any = e.currentTarget.value;
       switch (e.currentTarget.type) {
         case "checkbox":
@@ -272,13 +270,10 @@
           value = e.currentTarget.valueAsNumber;
           break;
       }
-      // Change raw values
-      this.handleValuesChange(setValue(this.state.appValues, param.path, value));
       // Change param definition
->>>>>>> 01514777
       this.setState({
         // Change raw values
-        appValues: setValue(this.state.appValues, param.path, e.currentTarget.value),
+        appValues: setValue(this.state.appValues, param.path, value),
         valuesModified: true,
         // Change param definition
         basicFormParameters: {
