--- conflicted
+++ resolved
@@ -1,9 +1,5 @@
 import { shallow } from "enzyme";
-<<<<<<< HEAD
-import context from "jest-context";
-=======
 import context from "jest-plugin-context";
->>>>>>> c5f8c532
 import * as React from "react";
 
 import itBehavesLike from "../../shared/specs";
