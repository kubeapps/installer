import { RouterAction } from "connected-react-router";
import * as jsonpatch from "fast-json-patch";
import { JSONSchema4 } from "json-schema";
import * as React from "react";
import * as YAML from "yaml";

import { deleteValue, setValue } from "../../shared/schema";
import { IChartState, IChartVersion } from "../../shared/types";
import DeploymentFormBody from "../DeploymentFormBody/DeploymentFormBody";
import { ErrorSelector } from "../ErrorAlert";
import LoadingWrapper from "../LoadingWrapper";

export interface IUpgradeFormProps {
  appCurrentVersion: string;
  appCurrentValues?: string;
  chartName: string;
  namespace: string;
  releaseName: string;
  repo: string;
  error: Error | undefined;
  selected: IChartState["selected"];
  deployed: IChartState["deployed"];
  upgradeApp: (
    version: IChartVersion,
    releaseName: string,
    namespace: string,
    values?: string,
    schema?: JSONSchema4,
  ) => Promise<boolean>;
  push: (location: string) => RouterAction;
  goBack: () => RouterAction;
  fetchChartVersions: (id: string) => Promise<IChartVersion[]>;
  getChartVersion: (id: string, chartVersion: string) => void;
}

interface IUpgradeFormState {
  appValues: string;
  valuesModified: boolean;
  isDeploying: boolean;
  modifications?: jsonpatch.Operation[];
}

class UpgradeForm extends React.Component<IUpgradeFormProps, IUpgradeFormState> {
  public state: IUpgradeFormState = {
    appValues: this.props.appCurrentValues || "",
    isDeploying: false,
    valuesModified: false,
  };

  public componentDidMount() {
    const chartID = `${this.props.repo}/${this.props.chartName}`;
    this.props.fetchChartVersions(chartID);
  }

  public componentDidUpdate = (prevProps: IUpgradeFormProps) => {
    let modifications = this.state.modifications;
    if (this.props.deployed.values && !modifications) {
      // Calculate modifications from the default values
      const defaultValuesObj = YAML.parse(this.props.deployed.values);
      const deployedValuesObj = YAML.parse(this.props.appCurrentValues || "");
      modifications = jsonpatch.compare(defaultValuesObj, deployedValuesObj);
      this.setState({ modifications });
      this.setState({ appValues: this.applyModifications(modifications, this.state.appValues) });
    }

    if (prevProps.selected.version !== this.props.selected.version && !this.state.valuesModified) {
      // Apply modifications to the new selected version
      const appValues = modifications
        ? this.applyModifications(modifications, this.props.selected.values || "")
        : this.props.selected.values || "";
      this.setState({ appValues });
    }
  };

  public render() {
    const { namespace, releaseName, error, selected } = this.props;
    if (error) {
      return (
        <ErrorSelector error={error} namespace={namespace} action="update" resource={releaseName} />
      );
    }
    if (selected.versions.length === 0) {
      return <LoadingWrapper />;
    }
    const chartID = `${this.props.repo}/${this.props.chartName}`;
    return (
      <form className="container padding-b-bigger" onSubmit={this.handleDeploy}>
        <div className="row">
          <div className="col-12">
            <h2>{`${this.props.releaseName} (${chartID})`}</h2>
          </div>
          <div className="col-8">
            <DeploymentFormBody
              chartID={chartID}
<<<<<<< HEAD
              chartVersion={this.props.appCurrentVersion}
              deployedValues={this.props.appCurrentValues || ""}
=======
              chartVersion={this.props.selected.versions[0].attributes.version}
>>>>>>> 10e0b9bb
              namespace={this.props.namespace}
              releaseVersion={this.props.appCurrentVersion}
              selected={this.props.selected}
              push={this.props.push}
              goBack={this.props.goBack}
              getChartVersion={this.props.getChartVersion}
              setValues={this.handleValuesChange}
              appValues={this.state.appValues}
              setValuesModified={this.setValuesModified}
            />
          </div>
        </div>
      </form>
    );
  }

  public setValuesModified = () => {
    this.setState({ valuesModified: true });
  };

  public handleValuesChange = (value: string) => {
    this.setState({ appValues: value });
  };

  public handleDeploy = async (e: React.FormEvent<HTMLFormElement>) => {
    e.preventDefault();
    const { selected, push, upgradeApp, releaseName, namespace } = this.props;
    const { appValues } = this.state;

    this.setState({ isDeploying: true });
    if (selected.version) {
      const deployed = await upgradeApp(
        selected.version,
        releaseName,
        namespace,
        appValues,
        selected.schema,
      );
      this.setState({ isDeploying: false });
      if (deployed) {
        push(`/apps/ns/${namespace}/${releaseName}`);
      }
    }
  };

  private applyModifications(modifications: jsonpatch.Operation[], appValues: string) {
    // And we add any possible change made to the original version
    if (modifications.length) {
      modifications.forEach(modification => {
        // Transform the JSON Path to the format expected by setValue
        // /a/b/c => a.b.c
        const path = modification.path.replace(/^\//, "").replace(/\//g, ".");
        if (modification.op === "remove") {
          appValues = deleteValue(appValues, path);
        } else {
          // Transform the modification as a ReplaceOperation to read its value
          const value = (modification as jsonpatch.ReplaceOperation<any>).value;
          appValues = setValue(appValues, path, value);
        }
      });
    }
    return appValues;
  }
}

export default UpgradeForm;<|MERGE_RESOLUTION|>--- conflicted
+++ resolved
@@ -92,12 +92,8 @@
           <div className="col-8">
             <DeploymentFormBody
               chartID={chartID}
-<<<<<<< HEAD
-              chartVersion={this.props.appCurrentVersion}
+              chartVersion={this.props.selected.versions[0].attributes.version}
               deployedValues={this.props.appCurrentValues || ""}
-=======
-              chartVersion={this.props.selected.versions[0].attributes.version}
->>>>>>> 10e0b9bb
               namespace={this.props.namespace}
               releaseVersion={this.props.appCurrentVersion}
               selected={this.props.selected}
