import { LOCATION_CHANGE, RouterActionType } from "connected-react-router";
import context from "jest-plugin-context";
import { getType } from "typesafe-actions";

import { Auth } from "shared/Auth";
import { IConfig } from "shared/Config";
import actions from "../actions";
import { IResource } from "../shared/types";
import clusterReducer, { IClustersState, initialState } from "./cluster";

describe("clusterReducer", () => {
  const initialTestState: IClustersState = {
    currentCluster: "initial-cluster",
    clusters: {
      default: {
        currentNamespace: "initial-namespace",
        namespaces: ["default", "initial-namespace"],
        canCreateNS: true,
      },
      "initial-cluster": {
        currentNamespace: "initial-namespace",
        namespaces: ["default", "initial-namespace"],
        canCreateNS: true,
      },
    },
  };
  context("when LOCATION CHANGE", () => {
    const location = {
      hash: "",
      search: "",
      state: "",
    };

    describe("changes the current stored namespace if it is in the URL", () => {
      const testCases = [
        {
          name: "updates both the cluster and namespace",
          path: "/c/default/ns/cyberdyne/apps",
          currentNamespace: "cyberdyne",
          currentCluster: "default",
        },
        {
          name: "does not change cluster or namespace when neither is in url",
          path: "/cyberdyne/apps",
          currentNamespace: "initial-namespace",
          currentCluster: "initial-cluster",
        },
        {
          name: "updates namespace for a non-multicluster URI",
          path: "/ns/default/operators",
          currentNamespace: "default",
          currentCluster: "initial-cluster",
        },
        {
          name: "updates cluster for a non-namespaced URI",
          path: "/c/default/config/brokers",
          currentNamespace: "initial-namespace",
          currentCluster: "default",
        },
      ];
      testCases.forEach(tc => {
        it(tc.name, () =>
          expect(
            clusterReducer(initialTestState, {
              type: LOCATION_CHANGE,
              payload: {
                location: { ...location, pathname: tc.path },
                action: "PUSH" as RouterActionType,
                isFirstRendering: true,
              },
            }),
          ).toEqual({
            ...initialTestState,
            currentCluster: tc.currentCluster,
            clusters: {
              ...initialTestState.clusters,
              [tc.currentCluster]: {
                ...initialTestState.clusters[tc.currentCluster],
                currentNamespace: tc.currentNamespace,
              },
            },
          } as IClustersState),
        );
      });
    });
  });

  context("when ERROR_NAMESPACE", () => {
    const err = new Error("Bang!");
<<<<<<< HEAD
=======

    it("when listing leaves namespaces intact and but ignores the error", () => {
      expect(
        clusterReducer(initialTestState, {
          type: getType(actions.namespace.errorNamespaces),
          payload: { cluster: "initial-cluster", err, op: "list" },
        }),
      ).toEqual({
        ...initialTestState,
        clusters: {
          ...initialTestState.clusters,
          "initial-cluster": {
            ...initialTestState.clusters["initial-cluster"],
            error: undefined,
            canCreateNS: true,
          },
        },
      } as IClustersState);
    });

>>>>>>> 011b1655
    it("leaves namespaces intact and sets the error", () => {
      expect(
        clusterReducer(initialTestState, {
          type: getType(actions.namespace.errorNamespaces),
          payload: { cluster: "initial-cluster", err, op: "create" },
        }),
      ).toEqual({
        ...initialTestState,
        clusters: {
          ...initialTestState.clusters,
          "initial-cluster": {
            ...initialTestState.clusters["initial-cluster"],
            error: { action: "create", error: err },
          },
        },
      } as IClustersState);
    });
  });

  context("when CLEAR_CLUSTERS", () => {
    it("returns to the initial state", () => {
      expect(
        clusterReducer(initialTestState, {
          type: getType(actions.namespace.clearClusters),
        }),
      ).toEqual({
        ...initialTestState,
        clusters: {
          ...initialState.clusters,
        },
      } as IClustersState);
    });
  });

  context("when SET_NAMESPACE", () => {
    it("sets the current namespace and clears error", () => {
      expect(
        clusterReducer(
          {
            ...initialTestState,
            clusters: {
              ...initialTestState.clusters,
              "initial-cluster": {
                ...initialTestState.clusters["initial-cluster"],
                currentNamespace: "other",
                error: { action: "create", error: new Error("Bang!") },
              },
            },
          },
          {
            type: getType(actions.namespace.setNamespaceState),
            payload: { cluster: "initial-cluster", namespace: "default" },
          },
        ),
      ).toEqual({
        ...initialTestState,
        clusters: {
          ...initialTestState.clusters,
          "initial-cluster": {
            ...initialTestState.clusters["initial-cluster"],
            currentNamespace: "default",
            error: undefined,
            canCreateNS: true,
          },
        },
      } as IClustersState);
    });
  });

  context("when RECEIVE_NAMESPACE", () => {
    it("adds the namespace to the list and clears error", () => {
      expect(
        clusterReducer(
          {
            ...initialTestState,
            clusters: {
              default: {
                currentNamespace: "",
                namespaces: ["default"],
                canCreateNS: true,
              },
              other: {
                currentNamespace: "",
                namespaces: ["othernamespace"],
                error: { action: "create", error: new Error("boom") },
                canCreateNS: true,
              },
            },
          } as IClustersState,
          {
            type: getType(actions.namespace.receiveNamespace),
            payload: {
              cluster: "other",
              namespace: { metadata: { name: "bar" } } as IResource,
            },
          },
        ),
      ).toEqual({
        ...initialTestState,
        clusters: {
          default: {
            currentNamespace: "",
            namespaces: ["default"],
            canCreateNS: true,
          },
          other: {
            currentNamespace: "",
            namespaces: ["bar", "othernamespace"],
            error: undefined,
            canCreateNS: true,
          },
        },
      } as IClustersState);
    });
  });

  context("when RECEIVE_NAMESPACES", () => {
    afterEach(() => {
      jest.restoreAllMocks();
    });

    it("updates the namespace list and clears error", () => {
      expect(
        clusterReducer(
          {
            ...initialTestState,
            clusters: {
              default: {
                currentNamespace: "",
                namespaces: ["default"],
                canCreateNS: true,
              },
              other: {
                currentNamespace: "",
                namespaces: ["othernamespace"],
                error: { action: "create", error: new Error("boom") },
                canCreateNS: true,
              },
            },
          } as IClustersState,
          {
            type: getType(actions.namespace.receiveNamespaces),
            payload: {
              cluster: "other",
              namespaces: ["one", "two", "three"],
            },
          },
        ),
      ).toEqual({
        ...initialTestState,
        clusters: {
          default: {
            currentNamespace: "",
            canCreateNS: true,
            namespaces: ["default"],
          },
          other: {
            currentNamespace: "one",
            namespaces: ["one", "two", "three"],
            error: undefined,
            canCreateNS: true,
          },
        },
      } as IClustersState);
    });

    it("gets the namespace from the token", () => {
      Auth.defaultNamespaceFromToken = jest.fn(() => "two");
      expect(
        clusterReducer(
          {
            ...initialTestState,
            clusters: {
              other: {
                currentNamespace: "",
                namespaces: [],
                canCreateNS: true,
              },
            },
          } as IClustersState,
          {
            type: getType(actions.namespace.receiveNamespaces),
            payload: {
              cluster: "other",
              namespaces: ["one", "two", "three"],
            },
          },
        ),
      ).toEqual({
        ...initialTestState,
        clusters: {
          other: {
            currentNamespace: "two",
            namespaces: ["one", "two", "three"],
            error: undefined,
            canCreateNS: true,
          },
        },
      } as IClustersState);
    });

    it("defaults to the first namespace if the one in token is not available", () => {
      Auth.defaultNamespaceFromToken = jest.fn(() => "nope");
      expect(
        clusterReducer(
          {
            ...initialTestState,
            clusters: {
              other: {
                currentNamespace: "",
                namespaces: [],
                canCreateNS: true,
              },
            },
          } as IClustersState,
          {
            type: getType(actions.namespace.receiveNamespaces),
            payload: {
              cluster: "other",
              namespaces: ["one", "two", "three"],
            },
          },
        ),
      ).toEqual({
        ...initialTestState,
        clusters: {
          other: {
            currentNamespace: "one",
            namespaces: ["one", "two", "three"],
            error: undefined,
            canCreateNS: true,
          },
        },
      } as IClustersState);
    });

    it("gets the existing current namespace", () => {
      expect(
        clusterReducer(
          {
            ...initialTestState,
            clusters: {
              other: {
                currentNamespace: "three",
                namespaces: [],
                canCreateNS: true,
              },
            },
          } as IClustersState,
          {
            type: getType(actions.namespace.receiveNamespaces),
            payload: {
              cluster: "other",
              namespaces: ["one", "two", "three"],
            },
          },
        ),
      ).toEqual({
        ...initialTestState,
        clusters: {
          other: {
            currentNamespace: "three",
            namespaces: ["one", "two", "three"],
            error: undefined,
            canCreateNS: true,
          },
        },
      } as IClustersState);
    });

    it("gets the stored namespace", () => {
      jest
        .spyOn(window.localStorage.__proto__, "getItem")
        .mockReturnValueOnce('{"other": "three"}');
      expect(
        clusterReducer(
          {
            ...initialTestState,
            clusters: {
              other: {
                currentNamespace: "",
                namespaces: [],
                canCreateNS: true,
              },
            },
          } as IClustersState,
          {
            type: getType(actions.namespace.receiveNamespaces),
            payload: {
              cluster: "other",
              namespaces: ["one", "two", "three"],
            },
          },
        ),
      ).toEqual({
        ...initialTestState,
        clusters: {
          other: {
            currentNamespace: "three",
            namespaces: ["one", "two", "three"],
            error: undefined,
            canCreateNS: true,
          },
        },
      } as IClustersState);
    });

    it("ignores the stored namespace if it's not available", () => {
      jest.spyOn(window.localStorage.__proto__, "getItem").mockReturnValueOnce('{"other": "four"}');
      expect(
        clusterReducer(
          {
            ...initialTestState,
            clusters: {
              other: {
                currentNamespace: "",
                namespaces: [],
                canCreateNS: true,
              },
            },
          } as IClustersState,
          {
            type: getType(actions.namespace.receiveNamespaces),
            payload: {
              cluster: "other",
              namespaces: ["one", "two", "three"],
            },
          },
        ),
      ).toEqual({
        ...initialTestState,
        clusters: {
          other: {
            currentNamespace: "one",
            namespaces: ["one", "two", "three"],
            error: undefined,
            canCreateNS: true,
          },
        },
      } as IClustersState);
    });
  });

  context("when RECEIVE_CONFIG", () => {
    const config = {
      kubeappsCluster: "",
      kubeappsNamespace: "kubeapps",
      appVersion: "dev",
      authProxyEnabled: false,
      oauthLoginURI: "",
      oauthLogoutURI: "",
      featureFlags: {
        operators: false,
        ui: "hex",
      },
      clusters: ["additionalCluster1", "additionalCluster2"],
      authProxySkipLoginPage: false,
    } as IConfig;
    it("re-writes the clusters to match the config.clusters state", () => {
      expect(
        clusterReducer(initialTestState, {
          type: getType(actions.config.receiveConfig),
          payload: config,
        }),
      ).toEqual({
        ...initialTestState,
        currentCluster: "additionalCluster1",
        clusters: {
          additionalCluster1: {
            currentNamespace: "",
            namespaces: [],
            canCreateNS: false,
          },
          additionalCluster2: {
            currentNamespace: "",
            namespaces: [],
            canCreateNS: false,
          },
        },
      } as IClustersState);
    });

    it("sets the current cluster to the first cluster in the list", () => {
      const configClusters = {
        ...config,
        clusters: ["one", "two", "three"],
      };
      expect(
        clusterReducer(initialTestState, {
          type: getType(actions.config.receiveConfig),
          payload: configClusters,
        }),
      ).toEqual({
        ...initialTestState,
        currentCluster: "one",
        clusters: {
          one: {
            currentNamespace: "",
            namespaces: [],
            canCreateNS: false,
          },
          two: {
            currentNamespace: "",
            namespaces: [],
            canCreateNS: false,
          },
          three: {
            currentNamespace: "",
            namespaces: [],
            canCreateNS: false,
          },
        },
      } as IClustersState);
    });
  });
  context("when ALLOW_CREATE_NAMESPACE", () => {
    afterEach(() => {
      jest.restoreAllMocks();
    });

    it("allows to create ns", () => {
      expect(
        clusterReducer(
          {
            ...initialTestState,
            clusters: {
              default: {
                currentNamespace: "",
                namespaces: ["default"],
                canCreateNS: false,
              },
            },
          } as IClustersState,
          {
            type: getType(actions.namespace.setAllowCreate),
            payload: {
              cluster: "default",
              allowed: true,
            },
          },
        ),
      ).toEqual({
        ...initialTestState,
        clusters: {
          default: {
            currentNamespace: "",
            canCreateNS: true,
            namespaces: ["default"],
          },
        },
      } as IClustersState);
    });
  });
});<|MERGE_RESOLUTION|>--- conflicted
+++ resolved
@@ -87,29 +87,6 @@
 
   context("when ERROR_NAMESPACE", () => {
     const err = new Error("Bang!");
-<<<<<<< HEAD
-=======
-
-    it("when listing leaves namespaces intact and but ignores the error", () => {
-      expect(
-        clusterReducer(initialTestState, {
-          type: getType(actions.namespace.errorNamespaces),
-          payload: { cluster: "initial-cluster", err, op: "list" },
-        }),
-      ).toEqual({
-        ...initialTestState,
-        clusters: {
-          ...initialTestState.clusters,
-          "initial-cluster": {
-            ...initialTestState.clusters["initial-cluster"],
-            error: undefined,
-            canCreateNS: true,
-          },
-        },
-      } as IClustersState);
-    });
-
->>>>>>> 011b1655
     it("leaves namespaces intact and sets the error", () => {
       expect(
         clusterReducer(initialTestState, {
