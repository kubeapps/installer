import { LOCATION_CHANGE, RouterActionType } from "connected-react-router";
import context from "jest-plugin-context";
import { getType } from "typesafe-actions";

import { IConfig } from "shared/Config";
import actions from "../actions";
import { IResource } from "../shared/types";
import clusterReducer, { IClustersState } from "./cluster";

describe("clusterReducer", () => {
  const initialState: IClustersState = {
    currentCluster: "default",
    clusters: {
      default: {
        currentNamespace: "initial-current",
        namespaces: ["default", "initial-current"],
      },
    },
  };
  context("when LOCATION CHANGE", () => {
    const location = {
      hash: "",
      search: "",
      state: "",
    };

    describe("changes the current stored namespace if it is in the URL", () => {
      const testCases = [
        { path: "/c/default/ns/cyberdyne/apps", current: "cyberdyne" },
        { path: "/cyberdyne/apps", current: "initial-current" },
        { path: "/c/barcluster/ns/T-600/charts", current: "T-600" },
      ];
      testCases.forEach(tc => {
        it(tc.path, () =>
          expect(
            clusterReducer(initialState, {
              type: LOCATION_CHANGE,
              payload: {
                location: { ...location, pathname: tc.path },
                action: "PUSH" as RouterActionType,
              },
            }),
          ).toEqual({
            ...initialState,
            clusters: {
              default: {
                ...initialState.clusters.default,
                currentNamespace: tc.current,
              },
            },
          } as IClustersState),
        );
      });
    });
  });

  context("when ERROR_NAMESPACE", () => {
    const err = new Error("Bang!");

    it("when listing leaves namespaces intact and but ignores the error", () => {
      expect(
        clusterReducer(initialState, {
          type: getType(actions.namespace.errorNamespaces),
          payload: { err, op: "list" },
        }),
      ).toEqual({
        ...initialState,
        clusters: {
          default: {
            ...initialState.clusters.default,
            error: undefined,
          },
        },
      } as IClustersState);
    });

    it("leaves namespaces intact and sets the error", () => {
      expect(
        clusterReducer(initialState, {
          type: getType(actions.namespace.errorNamespaces),
          payload: { err, op: "create" },
        }),
      ).toEqual({
        ...initialState,
        clusters: {
          default: { ...initialState.clusters.default, error: { action: "create", error: err } },
        },
      } as IClustersState);
    });
  });

  context("when CLEAR_NAMESPACES", () => {
    it("returns to the initial state", () => {
      expect(
        clusterReducer(initialState, {
          type: getType(actions.namespace.clearNamespaces),
        }),
      ).toEqual({
        ...initialState,
        clusters: { default: { currentNamespace: "_all", namespaces: [] } },
      } as IClustersState);
    });
  });

  context("when SET_AUTHENTICATED", () => {
    it("sets the current namespace to the users default", () => {
      expect(
        clusterReducer(initialState, {
          type: getType(actions.auth.setAuthenticated),
          payload: { authenticated: true, oidc: false, defaultNamespace: "foo-bar" },
        }),
      ).toEqual({
        ...initialState,
        clusters: {
          default: { ...initialState.clusters.default, currentNamespace: "foo-bar" },
        },
      } as IClustersState);
    });
  });

  context("when SET_NAMESPACE", () => {
    it("sets the current namespace and clears error", () => {
      expect(
        clusterReducer(
          {
            ...initialState,
            clusters: {
              default: {
                ...initialState.clusters.default,
                currentNamespace: "other",
                error: { action: "create", error: new Error("Bang!") },
              },
            },
          },
          {
            type: getType(actions.namespace.setNamespace),
            payload: "default",
          },
        ),
      ).toEqual({
        ...initialState,
        clusters: {
          default: {
            ...initialState.clusters.default,
            currentNamespace: "default",
            error: undefined,
          },
        },
      } as IClustersState);
    });
  });

  context("when RECEIVE_NAMESPACE", () => {
    it("adds the namespace to the list and clears error", () => {
      expect(
        clusterReducer(
          {
            ...initialState,
            clusters: {
              default: {
                currentNamespace: "",
                namespaces: ["default"],
                error: { action: "create", error: new Error("boom") },
              },
            },
          } as IClustersState,
          {
            type: getType(actions.namespace.receiveNamespace),
            payload: { metadata: { name: "bar" } } as IResource,
          },
        ),
      ).toEqual({
        ...initialState,
        clusters: {
          default: {
            currentNamespace: "",
            namespaces: ["bar", "default"],
            error: undefined,
          },
        },
      } as IClustersState);
    });
  });

  context("when RECEIVE_CONFIG", () => {
    const config = {
      namespace: "kubeapps",
      appVersion: "dev",
      authProxyEnabled: false,
      oauthLoginURI: "",
      oauthLogoutURI: "",
      featureFlags: {
        operators: false,
<<<<<<< HEAD
        additionalClusters: [
          {
            name: "additionalCluster1",
            apiServiceURL: "https://not-used-by-dashboard.example.com/",
          },
          {
            name: "additionalCluster2",
            apiServiceURL: "https://not-used-by-dashboard.example.com/",
          },
        ],
      },
=======
        additionalClusters: [{
          name: "additionalCluster1",
          apiServiceURL: "https://not-used-by-dashboard.example.com/",
        }, {
          name: "additionalCluster2",
          apiServiceURL: "https://not-used-by-dashboard.example.com/",
        }],
      }
>>>>>>> 083c8634
    } as IConfig;
    it("adds the additional clusters to the clusters state", () => {
      expect(
        clusterReducer(initialState, {
          type: getType(actions.config.receiveConfig),
          payload: config,
        }),
      ).toEqual({
        ...initialState,
        clusters: {
          ...initialState.clusters,
          additionalCluster1: {
            currentNamespace: "default",
            namespaces: [],
          },
          additionalCluster2: {
            currentNamespace: "default",
            namespaces: [],
          },
        },
      } as IClustersState);
    });
<<<<<<< HEAD
=======

    it("does not error if there is not feature flag", () => {
      const badConfig = {
        ...config,
      };
      // Manually delete additionalClusters so typescript doesn't complain
      // while still allowing us to test the case where it is not present.
      delete badConfig.featureFlags.additionalClusters;
      expect(
        clusterReducer(initialState, {
          type: getType(actions.config.receiveConfig),
          payload: badConfig,
        }),
      ).toEqual(initialState);
    });
>>>>>>> 083c8634
  });
});<|MERGE_RESOLUTION|>--- conflicted
+++ resolved
@@ -191,7 +191,6 @@
       oauthLogoutURI: "",
       featureFlags: {
         operators: false,
-<<<<<<< HEAD
         additionalClusters: [
           {
             name: "additionalCluster1",
@@ -203,16 +202,6 @@
           },
         ],
       },
-=======
-        additionalClusters: [{
-          name: "additionalCluster1",
-          apiServiceURL: "https://not-used-by-dashboard.example.com/",
-        }, {
-          name: "additionalCluster2",
-          apiServiceURL: "https://not-used-by-dashboard.example.com/",
-        }],
-      }
->>>>>>> 083c8634
     } as IConfig;
     it("adds the additional clusters to the clusters state", () => {
       expect(
@@ -235,8 +224,6 @@
         },
       } as IClustersState);
     });
-<<<<<<< HEAD
-=======
 
     it("does not error if there is not feature flag", () => {
       const badConfig = {
@@ -252,6 +239,5 @@
         }),
       ).toEqual(initialState);
     });
->>>>>>> 083c8634
   });
 });