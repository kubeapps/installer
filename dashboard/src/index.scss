<<<<<<< HEAD
@import "~normalize.css/normalize.css";
=======
body {
  margin: 0;
  padding: 0;
}
>>>>>>> 82e9382c

svg.icon {
  /* Fix positioning */
  position: relative;
  bottom: -0.125em;
}<|MERGE_RESOLUTION|>--- conflicted
+++ resolved
@@ -1,11 +1,4 @@
-<<<<<<< HEAD
 @import "~normalize.css/normalize.css";
-=======
-body {
-  margin: 0;
-  padding: 0;
-}
->>>>>>> 82e9382c
 
 svg.icon {
   /* Fix positioning */
