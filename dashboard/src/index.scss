--- conflicted
+++ resolved
@@ -1,4 +1,4 @@
-<<<<<<< HEAD
+@import "~normalize.css/normalize.css";
 @import "~@cds/core/global.min.css"; // clarity core global styles
 @import "~@cds/core/styles/theme.dark.min.css"; // clarity core dark theme
 @import "~@cds/core/styles/module.shims.min.css"; // non-evergreen browser shims
@@ -8,9 +8,6 @@
   margin: 0;
   padding: 0;
 }
-=======
-@import "~normalize.css/normalize.css";
->>>>>>> 6ef3af57
 
 svg.icon {
   /* Fix positioning */
