use std::convert::Infallible;
use std::env;

use anyhow::Error;
use hyper::{Body, Request, Response, StatusCode};
use log::{error, info};
use native_tls::TlsConnector;

use crate::https;
use crate::logging;
use crate::pinniped;

/// The proxy service accepts a request and returns the proxied response from the api server.
///
/// The request must include an authorization token which is exchanged with pinniped-concierge
/// for an X509 client identity cert with which the request is forwarded on.
pub async fn proxy(
    mut req: Request<Body>,
    default_ca_data: Vec<u8>,
) -> Result<Response<Body>, Infallible> {
    let mut log_data = logging::request_log_data(&req);
    let k8s_api_server_url = match https::get_api_server_url(req.headers()) {
        Ok(u) => u,
        Err(e) => return handle_error(e, StatusCode::BAD_REQUEST, log_data),
    };
    req = match https::rewrite_request(req, k8s_api_server_url.clone()) {
        Ok(r) => r,
        Err(e) => return handle_error(e, StatusCode::BAD_REQUEST, log_data),
    };

    // Recreate the log data now that the request host has been rewritten.
    log_data = logging::request_log_data(&req);

    let cert_auth_data = match req.headers().get(https::HEADER_K8S_API_SERVER_CA_CERT) {
        Some(header_value_b64) => match https::get_api_server_cert_auth_data(header_value_b64) {
            Ok(c) => c,
            Err(e) => return handle_error(e, StatusCode::BAD_REQUEST, log_data),
        },
        None => {
            // If there was no header present, we use the default value if the
            // url is the default one, otherwise error.
            match k8s_api_server_url.as_str() {
                https::DEFAULT_K8S_API_SERVER_URL => default_ca_data,
                _ => {
                    let e = anyhow::anyhow!(
                        "header {} required but not present",
                        https::HEADER_K8S_API_SERVER_CA_CERT
                    );
                    return handle_error(e, StatusCode::BAD_REQUEST, log_data);
                }
            }
        }
    };

    let k8s_api_cert = match https::cert_for_cert_data(cert_auth_data.clone()) {
        Ok(c) => c,
        Err(e) => return handle_error(e, StatusCode::BAD_REQUEST, log_data),
    };

    // Create an https client with which to proxy the request.
    // We need to construct the TlsConnector for each request so that we can set
    // the client cert. It'd be nice if we could do the construction once and just
    // clone to add the client cert?
    let mut tls_builder = &mut TlsConnector::builder();
    // Ensure we can talk to the k8s api server via TLS by setting the api server cert.
    tls_builder = tls_builder.add_root_certificate(k8s_api_cert.clone());
    // Ensure the user is authenticated by exchanging the header authz token for a client identity X509 cert.
    tls_builder = match https::include_client_identity_for_headers(
        tls_builder,
        req.headers().clone(),
        &k8s_api_server_url,
        &cert_auth_data,
    )
    .await
    {
        Ok(b) => b,
        Err(e) => {
            if e.is::<url::ParseError>() || e.is::<env::VarError>() {
                return handle_error(e, StatusCode::BAD_REQUEST, log_data);
            }
            if e.is::<pinniped::PinnipedError>() {
                return handle_error(e, StatusCode::UNAUTHORIZED, log_data);
            }
            return handle_error(e, StatusCode::INTERNAL_SERVER_ERROR, log_data);
        }
    };

    let client = match https::make_https_client(tls_builder) {
        Ok(c) => c,
        Err(e) => return handle_error(e, StatusCode::INTERNAL_SERVER_ERROR, log_data),
    };

    match client.request(req).await {
        Ok(r) => {
            info!("{}", logging::response_log_data(&r, log_data));
            if r.status() == StatusCode::SWITCHING_PROTOCOLS {
<<<<<<< HEAD
                Ok(Response::builder().status(StatusCode::NOT_IMPLEMENTED).body(Body::from("pinniped-proxy does not support websockets")).unwrap())
            }else{
                Ok(r)
            }
        },
        Err(e) => return handle_error(anyhow::anyhow!(e), StatusCode::INTERNAL_SERVER_ERROR, log_data),
=======
                // TODO(agamez): implement ws proxing here; see https://github.com/kubeapps/kubeapps/issues/2328
                Ok(Response::builder()
                    .status(StatusCode::NOT_IMPLEMENTED)
                    .body(Body::from("pinniped-proxy does not support websockets yet"))
                    .unwrap())
            } else {
                Ok(r)
            }
        }
        Err(e) => {
            return handle_error(
                anyhow::anyhow!(e),
                StatusCode::INTERNAL_SERVER_ERROR,
                log_data,
            )
        }
>>>>>>> 29cc0ced
    }
}

/// handle_error converts an error into an http response.
fn handle_error(
    e: Error,
    status: StatusCode,
    log_data: logging::LogData,
) -> Result<Response<Body>, Infallible> {
    let response = match Response::builder()
        .status(status)
        .body(Body::from(e.to_string()))
    {
        Ok(r) => r,
        Err(e) => {
            error!("{}", e);
            Response::builder()
                .status(status)
                .body(Body::empty())
                .unwrap()
        }
    };
    error!("{:?}", e);
    info!("{}", logging::response_log_data(&response, log_data));
    Ok(response)
}<|MERGE_RESOLUTION|>--- conflicted
+++ resolved
@@ -94,14 +94,6 @@
         Ok(r) => {
             info!("{}", logging::response_log_data(&r, log_data));
             if r.status() == StatusCode::SWITCHING_PROTOCOLS {
-<<<<<<< HEAD
-                Ok(Response::builder().status(StatusCode::NOT_IMPLEMENTED).body(Body::from("pinniped-proxy does not support websockets")).unwrap())
-            }else{
-                Ok(r)
-            }
-        },
-        Err(e) => return handle_error(anyhow::anyhow!(e), StatusCode::INTERNAL_SERVER_ERROR, log_data),
-=======
                 // TODO(agamez): implement ws proxing here; see https://github.com/kubeapps/kubeapps/issues/2328
                 Ok(Response::builder()
                     .status(StatusCode::NOT_IMPLEMENTED)
@@ -118,7 +110,6 @@
                 log_data,
             )
         }
->>>>>>> 29cc0ced
     }
 }
 
