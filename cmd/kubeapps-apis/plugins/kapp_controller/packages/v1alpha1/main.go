/*
Copyright © 2021 VMware
Licensed under the Apache License, Version 2.0 (the "License");
you may not use this file except in compliance with the License.
You may obtain a copy of the License at
    http://www.apache.org/licenses/LICENSE-2.0
Unless required by applicable law or agreed to in writing, software
distributed under the License is distributed on an "AS IS" BASIS,
WITHOUT WARRANTIES OR CONDITIONS OF ANY KIND, either express or implied.
See the License for the specific language governing permissions and
limitations under the License.
*/
package main

import (
	"context"

	"google.golang.org/grpc"
	"k8s.io/client-go/dynamic"

	"github.com/grpc-ecosystem/grpc-gateway/v2/runtime"
	plugins "github.com/kubeapps/kubeapps/cmd/kubeapps-apis/gen/core/plugins/v1alpha1"
	v1alpha1 "github.com/kubeapps/kubeapps/cmd/kubeapps-apis/gen/plugins/kapp_controller/packages/v1alpha1"
)

// Set the pluginDetail once during a module init function so the single struct
// can be used throughout the plugin.
var pluginDetail plugins.Plugin

func init() {
	pluginDetail = plugins.Plugin{
		Name:    "kapp_controller.packages",
		Version: "v1alpha1",
	}
}

<<<<<<< HEAD
// RegisterWithGRPCServer enables a plugin to register with a gRPC server
// returning the server implementation.
func RegisterWithGRPCServer(s grpc.ServiceRegistrar, dynClientGetterForContext func(context.Context) (dynamic.Interface, error)) interface{} {
	svr := NewServer(dynClientGetterForContext)
	v1alpha1.RegisterFluxV2PackagesServiceServer(s, svr)
=======
// RegisterWithGRPCServer enables a plugin to register with a gRPC server,
// returning the server implementation.
func RegisterWithGRPCServer(s grpc.ServiceRegistrar) interface{} {
	svr := NewServer()
	v1alpha1.RegisterKappControllerPackagesServiceServer(s, svr)
>>>>>>> f64bb1f9
	return svr
}

// RegisterHTTPHandlerFromEndpoint enables a plugin to register an http
// handler to translate to the gRPC request.
func RegisterHTTPHandlerFromEndpoint(ctx context.Context, mux *runtime.ServeMux, endpoint string, opts []grpc.DialOption) error {
	return v1alpha1.RegisterKappControllerPackagesServiceHandlerFromEndpoint(ctx, mux, endpoint, opts)
}

// GetPluginDetail returns a core.plugins.Plugin describing itself.
func GetPluginDetail() *plugins.Plugin {
	return &pluginDetail
}<|MERGE_RESOLUTION|>--- conflicted
+++ resolved
@@ -34,19 +34,11 @@
 	}
 }
 
-<<<<<<< HEAD
 // RegisterWithGRPCServer enables a plugin to register with a gRPC server
 // returning the server implementation.
 func RegisterWithGRPCServer(s grpc.ServiceRegistrar, dynClientGetterForContext func(context.Context) (dynamic.Interface, error)) interface{} {
 	svr := NewServer(dynClientGetterForContext)
-	v1alpha1.RegisterFluxV2PackagesServiceServer(s, svr)
-=======
-// RegisterWithGRPCServer enables a plugin to register with a gRPC server,
-// returning the server implementation.
-func RegisterWithGRPCServer(s grpc.ServiceRegistrar) interface{} {
-	svr := NewServer()
 	v1alpha1.RegisterKappControllerPackagesServiceServer(s, svr)
->>>>>>> f64bb1f9
 	return svr
 }
 
