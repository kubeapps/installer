--- conflicted
+++ resolved
@@ -24,11 +24,7 @@
 
 // RegisterWithGRPCServer enables a plugin to register with a gRPC server.
 func RegisterWithGRPCServer(s grpc.ServiceRegistrar) {
-<<<<<<< HEAD
-	v1alpha1.RegisterPackagesServiceServer(s, NewServer())
-=======
 	v1alpha1.RegisterFluxV2PackagesServiceServer(s, NewServer())
->>>>>>> ce47fce8
 }
 
 // RegisterHTTPHandlerFromEndpoint enables a plugin to register an http
