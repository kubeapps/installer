--- conflicted
+++ resolved
@@ -26,11 +26,7 @@
 	"github.com/kubeapps/kubeapps/cmd/kubeapps-apis/gen/plugins/fluxv2/packages/v1alpha1"
 	"google.golang.org/grpc/codes"
 	"google.golang.org/grpc/status"
-<<<<<<< HEAD
-	helmrepo "k8s.io/helm/pkg/repo"
-=======
 	"k8s.io/client-go/rest"
->>>>>>> e191f74f
 	log "k8s.io/klog/v2"
 )
 
@@ -189,8 +185,6 @@
 	}, nil
 }
 
-<<<<<<< HEAD
-=======
 // GetPackageMeta streams the package metadata based on the request.
 func (s *Server) GetPackageMeta(ctx context.Context, request *corev1.GetPackageMetaRequest) (*corev1.GetPackageMetaResponse, error) {
 	log.Infof("+GetPackageMeta()")
@@ -344,7 +338,6 @@
 	return client, nil
 }
 
->>>>>>> e191f74f
 func (s *Server) getHelmRepos(ctx context.Context, namespace string) (*unstructured.UnstructuredList, error) {
 	client, err := s.GetClient(ctx)
 	if err != nil {
@@ -455,45 +448,4 @@
 		responsePackages = append(responsePackages, pkg)
 	}
 	return responsePackages, nil
-<<<<<<< HEAD
-}
-
-func getHelmIndexFileFromURL(indexURL string) (*helmrepo.IndexFile, error) {
-	// Get the response bytes from the url
-	response, err := http.Get(indexURL)
-	if err != nil {
-		return nil, err
-	}
-	defer response.Body.Close()
-
-	if response.StatusCode != http.StatusOK {
-		return nil, status.Errorf(codes.FailedPrecondition, "received non OK response code: [%d]", response.StatusCode)
-	}
-
-	contents, err := ioutil.ReadAll(response.Body)
-	if err != nil {
-		return nil, err
-	}
-
-	var index helmrepo.IndexFile
-	err = yaml.Unmarshal(contents, &index)
-	if err != nil {
-		return nil, err
-	}
-	index.SortEntries()
-	return &index, nil
-}
-
-// getClient ensures a client getter is available and uses it to return the client.
-func (s *Server) GetClient(ctx context.Context) (dynamic.Interface, error) {
-	if s.clientGetter == nil {
-		return nil, status.Errorf(codes.Internal, "server not configured with configGetter")
-	}
-	client, err := s.clientGetter(ctx)
-	if err != nil {
-		return nil, status.Errorf(codes.FailedPrecondition, fmt.Sprintf("unable to get client : %v", err))
-	}
-	return client, nil
-=======
->>>>>>> e191f74f
 }