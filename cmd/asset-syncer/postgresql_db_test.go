--- conflicted
+++ resolved
@@ -17,11 +17,7 @@
 // Currently these tests will be skipped entirely unless the
 // ENABLE_PG_INTEGRATION_TESTS env var is set.
 // Run the local postgres with
-<<<<<<< HEAD
-// docker run --publish 5432:5432 -e ALLOW_EMPTY_PASSWORD=yes bitnami/postgresql:11.6.0-debian-9-r0
-=======
 // docker run --publish 5432:5432 -e ALLOW_EMPTY_PASSWORD=yes bitnami/postgresql:11.11.0-debian-10-r45
->>>>>>> 18b2f956
 // in another terminal.
 package main
 
