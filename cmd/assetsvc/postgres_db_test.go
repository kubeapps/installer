--- conflicted
+++ resolved
@@ -27,26 +27,16 @@
 	"testing"
 
 	"github.com/google/go-cmp/cmp"
-<<<<<<< HEAD
-	"github.com/kubeapps/kubeapps/cmd/assetsvc/pkg/assetsvc_utils"
-=======
 	"github.com/kubeapps/kubeapps/cmd/assetsvc/pkg/utils"
->>>>>>> c9215c0b
 	"github.com/kubeapps/kubeapps/pkg/chart/models"
 	"github.com/kubeapps/kubeapps/pkg/dbutils/dbutilstest"
 	"github.com/kubeapps/kubeapps/pkg/dbutils/dbutilstest/pgtest"
 	_ "github.com/lib/pq"
 )
 
-<<<<<<< HEAD
-func getInitializedManager(t *testing.T) (*assetsvc_utils.PostgresAssetManager, func()) {
-	pam, cleanup := pgtest.GetInitializedManager(t)
-	return &assetsvc_utils.PostgresAssetManager{pam}, cleanup
-=======
 func getInitializedManager(t *testing.T) (*utils.PostgresAssetManager, func()) {
 	pam, cleanup := pgtest.GetInitializedManager(t)
 	return &utils.PostgresAssetManager{pam}, cleanup
->>>>>>> c9215c0b
 }
 
 func TestGetChart(t *testing.T) {
@@ -145,11 +135,7 @@
 			chartId:          "chart-1",
 			namespace:        "namespace-1",
 			requestedVersion: "doesnt-exist",
-<<<<<<< HEAD
-			expectedErr:      assetsvc_utils.ErrChartVersionNotFound,
-=======
 			expectedErr:      utils.ErrChartVersionNotFound,
->>>>>>> c9215c0b
 		},
 		{
 			name: "it returns an error if the chart version does not exist in that namespace",
@@ -402,11 +388,7 @@
 				}
 			}
 
-<<<<<<< HEAD
-			charts, numPages, err := pam.GetPaginatedChartListWithFilters(assetsvc_utils.ChartQuery{Namespace: tc.namespace, Repos: []string{tc.repo}}, 1, 10)
-=======
 			charts, numPages, err := pam.GetPaginatedChartListWithFilters(utils.ChartQuery{Namespace: tc.namespace, Repos: []string{tc.repo}}, 1, 10)
->>>>>>> c9215c0b
 
 			if got, want := err, tc.expectedErr; got != want {
 				t.Fatalf("In '"+tc.name+"': "+"got err: %+v, want: %+v", got, want)
@@ -528,11 +510,7 @@
 				}
 			}
 
-<<<<<<< HEAD
-			charts, _, err := pam.GetPaginatedChartListWithFilters(assetsvc_utils.ChartQuery{Namespace: tc.namespace, ChartName: tc.chartName, Version: tc.chartVersion, AppVersion: tc.appVersion}, 1, 0)
-=======
 			charts, _, err := pam.GetPaginatedChartListWithFilters(utils.ChartQuery{Namespace: tc.namespace, ChartName: tc.chartName, Version: tc.chartVersion, AppVersion: tc.appVersion}, 1, 0)
->>>>>>> c9215c0b
 			if err != nil {
 				t.Fatalf("%+v", err)
 			}
