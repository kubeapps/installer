/*
Copyright (c) Bitnami

Licensed under the Apache License, Version 2.0 (the "License");
you may not use this file except in compliance with the License.
You may obtain a copy of the License at

    http://www.apache.org/licenses/LICENSE-2.0

Unless required by applicable law or agreed to in writing, software
distributed under the License is distributed on an "AS IS" BASIS,
WITHOUT WARRANTIES OR CONDITIONS OF ANY KIND, either express or implied.
See the License for the specific language governing permissions and
limitations under the License.
*/

package main

import (
	"database/sql/driver"
	"encoding/base64"
	"encoding/json"
	"testing"

	"github.com/DATA-DOG/go-sqlmock"
	"github.com/google/go-cmp/cmp"
	"github.com/kubeapps/kubeapps/pkg/chart/models"
	"github.com/kubeapps/kubeapps/pkg/dbutils"
)

func getMockManager(t *testing.T) (*postgresAssetManager, sqlmock.Sqlmock, func()) {
	db, mock, err := sqlmock.New()
	if err != nil {
		t.Fatalf("%+v", err)
	}

	pgManager := &postgresAssetManager{&dbutils.PostgresAssetManager{DB: db, KubeappsNamespace: "kubeapps"}}

	return pgManager, mock, func() { db.Close() }
}

func Test_PGgetChart(t *testing.T) {
	pgManager, mock, cleanup := getMockManager(t)
	defer cleanup()

	icon := []byte("test")
	iconB64 := base64.StdEncoding.EncodeToString(icon)
	dbChart := models.ChartIconString{
		Chart:   models.Chart{ID: "foo"},
		RawIcon: iconB64,
	}
	dbChartJSON, err := json.Marshal(dbChart)
	if err != nil {
		t.Fatalf("%+v", err)
	}
	mock.ExpectQuery("SELECT info FROM charts*").
		WithArgs("namespace", "foo").
		WillReturnRows(sqlmock.NewRows([]string{"info"}).AddRow(string(dbChartJSON)))

	chart, err := pgManager.getChart("namespace", "foo")
	if err != nil {
		t.Errorf("Found error %v", err)
	}
	expectedChart := models.Chart{
		ID:      "foo",
		RawIcon: icon,
	}
	if !cmp.Equal(chart, expectedChart) {
		t.Errorf("Unexpected result %v", cmp.Diff(chart, expectedChart))
	}
}

func Test_PGgetChartVersion(t *testing.T) {
	pgManager, mock, cleanup := getMockManager(t)
	defer cleanup()

	dbChart := models.Chart{
		ID: "foo",
		ChartVersions: []models.ChartVersion{
			{Version: "1.0.0"},
			{Version: "2.0.0"},
		},
	}
	dbChartJSON, err := json.Marshal(dbChart)
	if err != nil {
		t.Fatalf("%+v", err)
	}
	mock.ExpectQuery("SELECT info FROM charts*").
		WithArgs("namespace", "foo").
		WillReturnRows(sqlmock.NewRows([]string{"info"}).AddRow(string(dbChartJSON)))

	chart, err := pgManager.getChartVersion("namespace", "foo", "1.0.0")
	if err != nil {
		t.Errorf("Found error %v", err)
	}
	expectedChart := models.Chart{
		ID: "foo",
		ChartVersions: []models.ChartVersion{
			{Version: "1.0.0"},
		},
	}
	if !cmp.Equal(chart, expectedChart) {
		t.Errorf("Unexpected result %v", cmp.Diff(chart, expectedChart))
	}
}

func Test_getChartFiles(t *testing.T) {
	pgManager, mock, cleanup := getMockManager(t)
	defer cleanup()

	expectedFiles := models.ChartFiles{ID: "foo"}
	filesJSON, err := json.Marshal(expectedFiles)
	if err != nil {
		t.Fatalf("%+v", err)
	}
	mock.ExpectQuery("SELECT info FROM files*").
		WithArgs("namespace", "foo").
		WillReturnRows(sqlmock.NewRows([]string{"info"}).AddRow(string(filesJSON)))

	files, err := pgManager.getChartFiles("namespace", "foo")
	if err != nil {
		t.Errorf("Found error %v", err)
	}
	if !cmp.Equal(files, expectedFiles) {
		t.Errorf("Unexpected result %v", cmp.Diff(files, expectedFiles))
	}
}

func Test_getChartFiles_withSlashes(t *testing.T) {
	pgManager, mock, cleanup := getMockManager(t)
	defer cleanup()

	expectedFiles := models.ChartFiles{ID: "fo%2Fo"}
	filesJSON, err := json.Marshal(expectedFiles)
	if err != nil {
		t.Fatalf("%+v", err)
	}
	mock.ExpectQuery("SELECT info FROM files*").
		WithArgs("namespace", "fo%2Fo").
		WillReturnRows(sqlmock.NewRows([]string{"info"}).AddRow(string(filesJSON)))

	files, err := pgManager.getChartFiles("namespace", "fo%2Fo")
	if err != nil {
		t.Errorf("Found error %v", err)
	}
	if !cmp.Equal(files, expectedFiles) {
		t.Errorf("Unexpected result %v", cmp.Diff(files, expectedFiles))
	}
}

func Test_getChartsWithFilters(t *testing.T) {
	pgManager, mock, cleanup := getMockManager(t)
	defer cleanup()

	dbChart := models.Chart{
		Name: "foo",
		ChartVersions: []models.ChartVersion{
			{Version: "2.0.0", AppVersion: "2.0.2"},
			{Version: "1.0.0", AppVersion: "1.0.1"},
		},
	}
	dbChartJSON, err := json.Marshal(dbChart)
	if err != nil {
		t.Fatalf("%+v", err)
	}

	mock.ExpectQuery("SELECT info FROM charts WHERE info*").
		WithArgs("foo", "namespace", "kubeapps").
		WillReturnRows(sqlmock.NewRows([]string{"info"}).AddRow(dbChartJSON))

	charts, err := pgManager.getChartsWithFilters("namespace", "foo", "1.0.0", "1.0.1")
	if err != nil {
		t.Errorf("Found error %v", err)
	}
	expectedCharts := []*models.Chart{&models.Chart{
		Name: "foo",
		ChartVersions: []models.ChartVersion{
			{Version: "2.0.0", AppVersion: "2.0.2"},
			{Version: "1.0.0", AppVersion: "1.0.1"},
		},
	}}
	if !cmp.Equal(charts, expectedCharts) {
		t.Errorf("Unexpected result %v", cmp.Diff(charts, expectedCharts))
	}
}

func Test_getChartsWithFilters_withSlashes(t *testing.T) {
	pgManager, mock, cleanup := getMockManager(t)
	defer cleanup()

	dbChart := models.Chart{
		Name: "fo%2Fo",
		ChartVersions: []models.ChartVersion{
			{Version: "2.0.0", AppVersion: "2.0.2"},
			{Version: "1.0.0", AppVersion: "1.0.1"},
		},
	}
	dbChartJSON, err := json.Marshal(dbChart)
	if err != nil {
		t.Fatalf("%+v", err)
	}

	mock.ExpectQuery("SELECT info FROM charts WHERE info*").
		WithArgs("fo%2Fo", "namespace", "kubeapps").
		WillReturnRows(sqlmock.NewRows([]string{"info"}).AddRow(dbChartJSON))

	charts, err := pgManager.getChartsWithFilters("namespace", "fo%2Fo", "1.0.0", "1.0.1")
	if err != nil {
		t.Errorf("Found error %v", err)
	}
	expectedCharts := []*models.Chart{&models.Chart{
		Name: "fo%2Fo",
		ChartVersions: []models.ChartVersion{
			{Version: "2.0.0", AppVersion: "2.0.2"},
			{Version: "1.0.0", AppVersion: "1.0.1"},
		},
	}}
	if !cmp.Equal(charts, expectedCharts) {
		t.Errorf("Unexpected result %v", cmp.Diff(charts, expectedCharts))
	}
}

func Test_getPaginatedChartList(t *testing.T) {
	availableCharts := []*models.Chart{
		{ID: "foo", ChartVersions: []models.ChartVersion{{Digest: "123"}}},
		{ID: "fo%2Fo", ChartVersions: []models.ChartVersion{{Digest: "321"}}},
		{ID: "bar", ChartVersions: []models.ChartVersion{{Digest: "456"}}},
		{ID: "copyFoo", ChartVersions: []models.ChartVersion{{Digest: "123"}}},
	}
	tests := []struct {
		name               string
		namespace          string
		repo               string
		pageNumber         int
		pageSize           int
		expectedCharts     []*models.Chart
		expectedTotalPages int
	}{
		{
			name:               "one page with duplicates with repo",
			namespace:          "other-namespace",
			repo:               "bitnami",
			pageNumber:         1,
			pageSize:           100,
			expectedCharts:     availableCharts,
			expectedTotalPages: 1,
		},
		{
<<<<<<< HEAD
			name:               "one page without duplicates",
=======
			name:               "one page with duplicates",
>>>>>>> 6df7a9f5
			namespace:          "other-namespace",
			repo:               "",
			pageNumber:         1,
			pageSize:           100,
<<<<<<< HEAD
			showDuplicates:     false,
=======
>>>>>>> 6df7a9f5
			expectedCharts:     []*models.Chart{availableCharts[0], availableCharts[1], availableCharts[2]},
			expectedTotalPages: 1,
		},
		// TODO(andresmgot): several pages
	}
	for _, tt := range tests {
		t.Run(tt.name, func(t *testing.T) {
			pgManager, mock, cleanup := getMockManager(t)
			defer cleanup()

			rows := sqlmock.NewRows([]string{"info"})
			for _, chart := range availableCharts {
				chartJSON, err := json.Marshal(chart)
				if err != nil {
					t.Fatalf("%+v", err)
				}
				rows.AddRow(string(chartJSON))
			}
			expectedParams := []driver.Value{"other-namespace", "kubeapps"}
			if tt.repo != "" {
				expectedParams = append(expectedParams, "bitnami")
			}
			mock.ExpectQuery("SELECT info FROM *").
				WithArgs(expectedParams...).
				WillReturnRows(rows)

			charts, totalPages, err := pgManager.getPaginatedChartList(tt.namespace, tt.repo, tt.pageNumber, tt.pageSize)
			if err != nil {
				t.Fatalf("Found error %v", err)
			}
			if totalPages != tt.expectedTotalPages {
				t.Errorf("Unexpected number of pages, got %d expecting %d", totalPages, tt.expectedTotalPages)
			}
			if !cmp.Equal(charts, tt.expectedCharts) {
				t.Errorf("Unexpected result %v", cmp.Diff(charts, tt.expectedCharts))
			}
		})
	}
}<|MERGE_RESOLUTION|>--- conflicted
+++ resolved
@@ -246,19 +246,11 @@
 			expectedTotalPages: 1,
 		},
 		{
-<<<<<<< HEAD
-			name:               "one page without duplicates",
-=======
 			name:               "one page with duplicates",
->>>>>>> 6df7a9f5
 			namespace:          "other-namespace",
 			repo:               "",
 			pageNumber:         1,
 			pageSize:           100,
-<<<<<<< HEAD
-			showDuplicates:     false,
-=======
->>>>>>> 6df7a9f5
 			expectedCharts:     []*models.Chart{availableCharts[0], availableCharts[1], availableCharts[2]},
 			expectedTotalPages: 1,
 		},
