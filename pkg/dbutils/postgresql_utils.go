/*
Copyright (c) 2018 Bitnami

Licensed under the Apache License, Version 2.0 (the "License");
you may not use this file except in compliance with the License.
You may obtain a copy of the License at

    http://www.apache.org/licenses/LICENSE-2.0

Unless required by applicable law or agreed to in writing, software
distributed under the License is distributed on an "AS IS" BASIS,
WITHOUT WARRANTIES OR CONDITIONS OF ANY KIND, either express or implied.
See the License for the specific language governing permissions and
limitations under the License.
*/

package dbutils

import (
	"database/sql"
	"encoding/json"
	"fmt"
	"strings"

	"github.com/kubeapps/common/datastore"
	"github.com/kubeapps/kubeapps/pkg/chart/models"
)

const (
	// ChartTable table containing Charts info
	ChartTable = "charts"
	// RepositoryTable table containing repositories sync info
	RepositoryTable = "repos"
	// ChartFilesTable table containing files related to other charts
	ChartFilesTable = "files"
	// EnvvarPostgresTests enables tests that run against a local postgres
	EnvvarPostgresTests = "ENABLE_PG_INTEGRATION_TESTS"
)

type PostgresDB interface {
	Query(query string, args ...interface{}) (*sql.Rows, error)
	Begin() (*sql.Tx, error)
	QueryRow(query string, args ...interface{}) *sql.Row
	Close() error
	Exec(query string, args ...interface{}) (sql.Result, error)
}

// PostgresAssetManagerIface represents the methods of the PG asset manager
// The interface is used by the tests to implement a fake PostgresAssetManagerIface
type PostgresAssetManagerIface interface {
	AssetManager
	QueryCount(query string, args ...interface{}) (int, error)
	QueryOne(target interface{}, query string, args ...interface{}) error
	QueryAllCharts(query string, args ...interface{}) ([]*models.Chart, error)
	QueryAllChartCategories(query string, args ...interface{}) ([]*models.ChartCategory, error)
	InitTables() error
	InvalidateCache() error
	EnsureRepoExists(repoNamespace, repoName string) (int, error)
	GetDB() PostgresDB
	GetKubeappsNamespace() string
}

// PostgresAssetManager asset manager for postgres
type PostgresAssetManager struct {
	connStr           string
	DB                PostgresDB
	KubeappsNamespace string
}

// NewPGManager creates an asset manager for PG
func NewPGManager(config datastore.Config, kubeappsNamespace string) (*PostgresAssetManager, error) {
	url := strings.Split(config.URL, ":")
	if len(url) != 2 {
		return nil, fmt.Errorf("Can't parse database URL: %s", config.URL)
	}
	connStr := fmt.Sprintf(
		"host=%s port=%s user=%s password=%s dbname=%s sslmode=disable",
		url[0], url[1], config.Username, config.Password, config.Database,
	)
	return &PostgresAssetManager{connStr, nil, kubeappsNamespace}, nil
}

// Init connects to PG
func (m *PostgresAssetManager) Init() error {
	db, err := sql.Open("postgres", m.connStr)
	if err != nil {
		return err
	}
	m.DB = db
	return nil
}

// Close connection
func (m *PostgresAssetManager) Close() error {
	return m.DB.Close()
}

// QueryOne element and store it in the target
func (m *PostgresAssetManager) QueryOne(target interface{}, query string, args ...interface{}) error {
	var info string
	row := m.DB.QueryRow(query, args...)
	err := row.Scan(&info)
	if err != nil {
		return err
	}
	return json.Unmarshal([]byte(info), target)
}

// QueryAllCharts perform the given query and return the list of charts
func (m *PostgresAssetManager) QueryAllCharts(query string, args ...interface{}) ([]*models.Chart, error) {
	rows, err := m.DB.Query(query, args...)
	if rows != nil {
		defer rows.Close()
	}
	if err != nil {
		return nil, err
	}
	result := []*models.Chart{}
	for rows.Next() {
		var info string
		err := rows.Scan(&info)
		if err != nil {
			return nil, err
		}
		var chart models.Chart
		err = json.Unmarshal([]byte(info), &chart)
		if err != nil {
			return nil, err
		}
		result = append(result, &chart)
	}
	return result, nil
}

<<<<<<< HEAD
// QueryAllChartCategories performs the query and return the array of all the chart categories
func (m *PostgresAssetManager) QueryAllChartCategories(query string, args ...interface{}) ([]*models.ChartCategory, error) {
	rows, err := m.DB.Query(query, args...)
	if rows != nil {
		defer rows.Close()
	}
	if err != nil {
		return nil, err
	}
	result := []*models.ChartCategory{}
	for rows.Next() {
		var name string
		var count int
		err := rows.Scan(&name, &count)
		if err != nil {
			return nil, err
		}
		chartCategory := models.ChartCategory{Name: name, Count: count}
		result = append(result, &chartCategory)
	}
	return result, nil
=======
// QueryCount count the returned results from a given query
func (m *PostgresAssetManager) QueryCount(query string, args ...interface{}) (int, error) {
	var count int
	row := m.DB.QueryRow(query, args...)
	err := row.Scan(&count)
	if err != nil {
		return 0, err
	}
	return count, nil
>>>>>>> cef41a43
}

// InitTables creates the required tables for the postgresql backend for assets.
func (m *PostgresAssetManager) InitTables() error {
	// Repository table should have a namespace column, and chart table should reference repositories.
	_, err := m.DB.Exec(fmt.Sprintf(`
CREATE TABLE IF NOT EXISTS %s (
	ID serial NOT NULL PRIMARY KEY,
	namespace varchar NOT NULL,
	name varchar NOT NULL,
	checksum varchar,
	last_update varchar,
	UNIQUE(namespace, name)
)`, RepositoryTable))
	if err != nil {
		return err
	}

	_, err = m.DB.Exec(fmt.Sprintf(`
CREATE TABLE IF NOT EXISTS %s (
	ID serial NOT NULL PRIMARY KEY,
	repo_name varchar NOT NULL,
	repo_namespace varchar NOT NULL,
	chart_id varchar,
	info jsonb NOT NULL,
	UNIQUE(repo_name, repo_namespace, chart_id),
	FOREIGN KEY (repo_name, repo_namespace) REFERENCES %s (name, namespace) ON DELETE CASCADE
)`, ChartTable, RepositoryTable))
	if err != nil {
		return err
	}

	_, err = m.DB.Exec(fmt.Sprintf(`
CREATE TABLE IF NOT EXISTS %s (
	ID serial NOT NULL PRIMARY KEY,
	chart_id varchar NOT NULL,
	repo_name varchar NOT NULL,
	repo_namespace varchar NOT NULL,
	chart_files_ID varchar NOT NULL,
	info jsonb NOT NULL,
	UNIQUE(repo_namespace, chart_files_ID),
	FOREIGN KEY (repo_name, repo_namespace) REFERENCES %s (name, namespace) ON DELETE CASCADE,
	FOREIGN KEY (repo_name, repo_namespace, chart_id) REFERENCES %s (repo_name, repo_namespace, chart_id) ON DELETE CASCADE
)`, ChartFilesTable, RepositoryTable, ChartTable))
	if err != nil {
		return err
	}
	return nil
}

// InvalidateCache for postgresql deletes and re-writes the schema
func (m *PostgresAssetManager) InvalidateCache() error {
	tables := strings.Join([]string{RepositoryTable, ChartTable, ChartFilesTable}, ",")
	_, err := m.DB.Exec(fmt.Sprintf("DROP TABLE IF EXISTS %s", tables))
	if err != nil {
		return err
	}

	return m.InitTables()
}

// EnsureRepoExists upserts to get the primary key of a repo.
func (m *PostgresAssetManager) EnsureRepoExists(repoNamespace, repoName string) (int, error) {
	// The only query I could find for inserting a new repo or selecting the existing one
	// to find the ID in a single query.
	query := fmt.Sprintf(`
WITH new_repo AS (
	INSERT INTO %s (namespace, name)
	SELECT CAST($1 AS VARCHAR), CAST($2 AS VARCHAR) WHERE NOT EXISTS (
		SELECT * FROM %s WHERE namespace=$1 AND name=$2)
	RETURNING ID
)
SELECT ID FROM new_repo
UNION
SELECT ID FROM %s WHERE namespace=$1 AND name=$2
`, RepositoryTable, RepositoryTable, RepositoryTable)

	var id int
	err := m.DB.QueryRow(query, repoNamespace, repoName).Scan(&id)
	if err != nil {
		return 0, err
	}

	return id, nil
}

func (m *PostgresAssetManager) GetDB() PostgresDB {
	return m.DB
}

func (m *PostgresAssetManager) GetKubeappsNamespace() string {
	return m.KubeappsNamespace
}<|MERGE_RESOLUTION|>--- conflicted
+++ resolved
@@ -132,7 +132,6 @@
 	return result, nil
 }
 
-<<<<<<< HEAD
 // QueryAllChartCategories performs the query and return the array of all the chart categories
 func (m *PostgresAssetManager) QueryAllChartCategories(query string, args ...interface{}) ([]*models.ChartCategory, error) {
 	rows, err := m.DB.Query(query, args...)
@@ -154,7 +153,8 @@
 		result = append(result, &chartCategory)
 	}
 	return result, nil
-=======
+}
+
 // QueryCount count the returned results from a given query
 func (m *PostgresAssetManager) QueryCount(query string, args ...interface{}) (int, error) {
 	var count int
@@ -164,7 +164,6 @@
 		return 0, err
 	}
 	return count, nil
->>>>>>> cef41a43
 }
 
 // InitTables creates the required tables for the postgresql backend for assets.
