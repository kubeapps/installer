/*
Copyright (c) 2018 Bitnami

Licensed under the Apache License, Version 2.0 (the "License");
you may not use this file except in compliance with the License.
You may obtain a copy of the License at

    http://www.apache.org/licenses/LICENSE-2.0

Unless required by applicable law or agreed to in writing, software
distributed under the License is distributed on an "AS IS" BASIS,
WITHOUT WARRANTIES OR CONDITIONS OF ANY KIND, either express or implied.
See the License for the specific language governing permissions and
limitations under the License.
*/

package chart

import (
	"bytes"
	"crypto/sha256"
	"encoding/json"
	"fmt"
	"io"
	"io/ioutil"
	"log"
	"net/http"
	"net/url"
	"strings"

	"github.com/ghodss/yaml"
	appRepov1 "github.com/kubeapps/kubeapps/cmd/apprepository-controller/pkg/apis/apprepository/v1alpha1"
	"github.com/kubeapps/kubeapps/pkg/kube"
	helm3chart "helm.sh/helm/v3/pkg/chart"
	helm3loader "helm.sh/helm/v3/pkg/chart/loader"
	corev1 "k8s.io/api/core/v1"
	"k8s.io/helm/pkg/repo"
	"k8s.io/kubernetes/pkg/credentialprovider"
)

const (
	dockerConfigJSONType = "kubernetes.io/dockerconfigjson"
	dockerConfigJSONKey  = ".dockerconfigjson"
)

type repoIndex struct {
	checksum string
	index    *repo.IndexFile
}

var repoIndexes map[string]*repoIndex

func init() {
	repoIndexes = map[string]*repoIndex{}
}

// Details contains the information to retrieve a Chart
type Details struct {
	// AppRepositoryResourceName specifies an app repository resource to use
	// for the request.
	AppRepositoryResourceName string `json:"appRepositoryResourceName,omitempty"`
	// AppRepositoryResourceNamespace specifies the namespace for the app repository
	AppRepositoryResourceNamespace string `json:"appRepositoryResourceNamespace,omitempty"`
	// resource for the request.
	// ChartName is the name of the chart within the repo.
	ChartName string `json:"chartName"`
	// ReleaseName is the Name of the release given to Tiller.
	ReleaseName string `json:"releaseName"`
	// Version is the chart version.
	Version string `json:"version"`
	// Values is a string containing (unparsed) YAML values.
	Values string `json:"values,omitempty"`
}

// LoadHelmChart returns a helm3 Chart struct from an IOReader
type LoadHelmChart func(in io.Reader) (*helm3chart.Chart, error)

// Resolver for exposed funcs
type Resolver interface {
<<<<<<< HEAD
	InitClient(appRepo *appRepov1.AppRepository, client kube.AuthedHandler) error
	GetChart(details *Details, repoURL string) (*helm3chart.Chart, error)
=======
	InitClient(appRepo *appRepov1.AppRepository, caCertSecret *corev1.Secret, authSecret *corev1.Secret) error
	GetChart(details *Details, repoURL string, requireV1Support bool) (*ChartMultiVersion, error)
>>>>>>> f924c023
}

// Client struct contains the clients required to retrieve charts info
type Client struct {
	userAgent string
	netClient kube.HTTPClient
}

// NewChartClient returns a new ChartClient
func NewChartClient(userAgent string) Resolver {
	return &Client{
		userAgent: userAgent,
	}
}

func getReq(rawURL string) (*http.Request, error) {
	parsedURL, err := url.ParseRequestURI(rawURL)
	if err != nil {
		return nil, err
	}

	req, err := http.NewRequest("GET", parsedURL.String(), nil)
	if err != nil {
		return nil, err
	}

	return req, nil
}

func readResponseBody(res *http.Response) ([]byte, error) {
	if res != nil {
		defer res.Body.Close()
	}

	if res.StatusCode != http.StatusOK {
		return nil, fmt.Errorf("chart download request failed")
	}

	body, err := ioutil.ReadAll(res.Body)
	if err != nil {
		return nil, err
	}
	return body, nil
}

func checksum(data []byte) string {
	hasher := sha256.New()
	hasher.Write(data)
	return string(hasher.Sum(nil))
}

// Cache the result of parsing the repo index since parsing this YAML
// is an expensive operation. See https://github.com/kubeapps/kubeapps/issues/1052
func getIndexFromCache(repoURL string, data []byte) (*repo.IndexFile, string) {
	sha := checksum(data)
	if repoIndexes[repoURL] == nil || repoIndexes[repoURL].checksum != sha {
		// The repository is not in the cache or the content changed
		return nil, sha
	}
	return repoIndexes[repoURL].index, sha
}

func storeIndexInCache(repoURL string, index *repo.IndexFile, sha string) {
	repoIndexes[repoURL] = &repoIndex{sha, index}
}

func parseIndex(data []byte) (*repo.IndexFile, error) {
	index := &repo.IndexFile{}
	err := yaml.Unmarshal(data, index)
	if err != nil {
		return index, err
	}
	index.SortEntries()
	return index, nil
}

// fetchRepoIndex returns a Helm repository
func fetchRepoIndex(netClient *kube.HTTPClient, repoURL string) (*repo.IndexFile, error) {
	req, err := getReq(repoURL)
	if err != nil {
		return nil, err
	}

	res, err := (*netClient).Do(req)
	if err != nil {
		return nil, err
	}
	data, err := readResponseBody(res)
	if err != nil {
		return nil, err
	}

	index, sha := getIndexFromCache(repoURL, data)
	if index == nil {
		// index not found in the cache, parse it
		index, err = parseIndex(data)
		if err != nil {
			return nil, err
		}
		storeIndexInCache(repoURL, index, sha)
	}
	return index, nil
}

func resolveChartURL(index, chart string) (string, error) {
	indexURL, err := url.Parse(strings.TrimSpace(index))
	if err != nil {
		return "", err
	}
	chartURL, err := indexURL.Parse(strings.TrimSpace(chart))
	if err != nil {
		return "", err
	}
	return chartURL.String(), nil
}

// findChartInRepoIndex returns the URL of a chart given a Helm repository and its name and version
func findChartInRepoIndex(repoIndex *repo.IndexFile, repoURL, chartName, chartVersion string) (string, error) {
	errMsg := fmt.Sprintf("chart %q", chartName)
	if chartVersion != "" {
		errMsg = fmt.Sprintf("%s version %q", errMsg, chartVersion)
	}
	cv, err := repoIndex.Get(chartName, chartVersion)
	if err != nil {
		return "", fmt.Errorf("%s not found in repository", errMsg)
	}
	if len(cv.URLs) == 0 {
		return "", fmt.Errorf("%s has no downloadable URLs", errMsg)
	}
	return resolveChartURL(repoURL, cv.URLs[0])
}

// fetchChart returns the Chart content given an URL
func fetchChart(netClient *kube.HTTPClient, chartURL string) (*helm3chart.Chart, error) {
	req, err := getReq(chartURL)
	if err != nil {
		return nil, err
	}

	res, err := (*netClient).Do(req)
	if err != nil {
		return nil, err
	}
	data, err := readResponseBody(res)
	if err != nil {
		return nil, err
	}
	return helm3loader.LoadArchive(bytes.NewReader(data))
}

// ParseDetails return Chart details
func ParseDetails(data []byte) (*Details, error) {
	details := &Details{}
	err := json.Unmarshal(data, details)
	if err != nil {
		return nil, fmt.Errorf("Unable to parse request body: %v", err)
	}

	if details.AppRepositoryResourceName == "" {
		return nil, fmt.Errorf("an AppRepositoryResourceName is required")
	}

	if details.AppRepositoryResourceNamespace == "" {
		return nil, fmt.Errorf("an AppRepositoryResourceNamespace is required")
	}

	return details, nil
}

// GetAppRepoAndRelatedSecrets retrieves the given repo from its namespace
// Depending on the repo namespace and the
func GetAppRepoAndRelatedSecrets(appRepoName, appRepoNamespace string, handler kube.AuthHandler, userAuthToken, cluster, kubeappsNamespace string) (*appRepov1.AppRepository, *corev1.Secret, *corev1.Secret, error) {
	client, err := handler.AsUser(userAuthToken, cluster)
	if kubeappsNamespace == appRepoNamespace {
		// If we're parsing a global repository (from the kubeappsNamespace), use a service client.
		// AppRepositories are only allowed in the default cluster for the moment
		client, err = handler.AsSVC(cluster)
	}
	if err != nil {
		return nil, nil, nil, fmt.Errorf("unable to create clientset: %v", err)
	}
	appRepo, err := client.GetAppRepository(appRepoName, appRepoNamespace)
	if err != nil {
		return nil, nil, nil, fmt.Errorf("unable to get app repository %q: %v", appRepoName, err)
	}

	auth := appRepo.Spec.Auth
	var caCertSecret *corev1.Secret
	if auth.CustomCA != nil {
		secretName := auth.CustomCA.SecretKeyRef.Name
		caCertSecret, err = client.GetSecret(secretName, appRepo.Namespace)
		if err != nil {
			return nil, nil, nil, fmt.Errorf("unable to read secret %q: %v", auth.CustomCA.SecretKeyRef.Name, err)
		}
	}

	var authSecret *corev1.Secret
	if auth.Header != nil {
		secretName := auth.Header.SecretKeyRef.Name
		authSecret, err = client.GetSecret(secretName, appRepo.Namespace)
		if err != nil {
			return nil, nil, nil, err
		}
	}

	return appRepo, caCertSecret, authSecret, nil
}

// InitClient returns an HTTP client based on the chart details loading a
// custom CA if provided (as a secret)
func (c *Client) InitClient(appRepo *appRepov1.AppRepository, caCertSecret *corev1.Secret, authSecret *corev1.Secret) error {
	var err error
	c.netClient, err = kube.InitNetClient(appRepo, caCertSecret, authSecret, http.Header{"User-Agent": []string{c.userAgent}})
	return err
}

// GetChart retrieves and loads a Chart from a registry in both
// v2 and v3 formats.
<<<<<<< HEAD
func (c *Client) GetChart(details *Details, repoURL string) (*helm3chart.Chart, error) {
	var chart *helm3chart.Chart
=======
func (c *Client) GetChart(details *Details, repoURL string, requireV1Support bool) (*ChartMultiVersion, error) {
	if c.netClient == nil {
		return nil, fmt.Errorf("unable to retrieve chart, InitClient should be called first")
	}
	var chart *ChartMultiVersion
>>>>>>> f924c023
	indexURL := strings.TrimSuffix(strings.TrimSpace(repoURL), "/") + "/index.yaml"
	repoIndex, err := fetchRepoIndex(&c.netClient, indexURL)
	if err != nil {
		return nil, err
	}

	chartURL, err := findChartInRepoIndex(repoIndex, indexURL, details.ChartName, details.Version)
	if err != nil {
		return nil, err
	}

	log.Printf("Downloading %s ...", chartURL)
	chart, err = fetchChart(&c.netClient, chartURL)
	if err != nil {
		return nil, err
	}

	return chart, nil
}

// RegistrySecretsPerDomain checks the app repo and available secrets
// to return the secret names per registry domain.
func RegistrySecretsPerDomain(appRepo *appRepov1.AppRepository, cluster string, userAuthToken string, authHandler kube.AuthHandler) (map[string]string, error) {
	registrySecretsPerDomain, err := getRegistrySecretsPerDomain(
		appRepo.Spec.DockerRegistrySecrets,
		cluster,
		appRepo.Namespace,
		userAuthToken,
		authHandler,
	)
	if err != nil {
		return nil, err
	}

	return registrySecretsPerDomain, nil
}

func getRegistrySecretsPerDomain(appRepoSecrets []string, cluster, namespace, token string, authHandler kube.AuthHandler) (map[string]string, error) {
	secretsPerDomain := map[string]string{}
	client, err := authHandler.AsUser(token, cluster)
	if err != nil {
		return nil, err
	}

	for _, secretName := range appRepoSecrets {
		secret, err := client.GetSecret(secretName, namespace)
		if err != nil {
			return nil, err
		}

		if secret.Type != dockerConfigJSONType {
			return nil, fmt.Errorf("AppRepository secret must be of type %q. Secret %q had type %q", dockerConfigJSONType, secretName, secret.Type)
		}

		dockerConfigJSONBytes, ok := secret.Data[dockerConfigJSONKey]
		if !ok {
			return nil, fmt.Errorf("AppRepository secret must have a data map with a key %q. Secret %q did not", dockerConfigJSONKey, secretName)
		}

		dockerConfigJSON := credentialprovider.DockerConfigJson{}
		if err := json.Unmarshal(dockerConfigJSONBytes, &dockerConfigJSON); err != nil {
			return nil, err
		}

		for key := range dockerConfigJSON.Auths {
			secretsPerDomain[key] = secretName
		}

	}
	return secretsPerDomain, nil
}<|MERGE_RESOLUTION|>--- conflicted
+++ resolved
@@ -77,13 +77,8 @@
 
 // Resolver for exposed funcs
 type Resolver interface {
-<<<<<<< HEAD
-	InitClient(appRepo *appRepov1.AppRepository, client kube.AuthedHandler) error
+	InitClient(appRepo *appRepov1.AppRepository, caCertSecret *corev1.Secret, authSecret *corev1.Secret) error
 	GetChart(details *Details, repoURL string) (*helm3chart.Chart, error)
-=======
-	InitClient(appRepo *appRepov1.AppRepository, caCertSecret *corev1.Secret, authSecret *corev1.Secret) error
-	GetChart(details *Details, repoURL string, requireV1Support bool) (*ChartMultiVersion, error)
->>>>>>> f924c023
 }
 
 // Client struct contains the clients required to retrieve charts info
@@ -302,16 +297,11 @@
 
 // GetChart retrieves and loads a Chart from a registry in both
 // v2 and v3 formats.
-<<<<<<< HEAD
 func (c *Client) GetChart(details *Details, repoURL string) (*helm3chart.Chart, error) {
-	var chart *helm3chart.Chart
-=======
-func (c *Client) GetChart(details *Details, repoURL string, requireV1Support bool) (*ChartMultiVersion, error) {
 	if c.netClient == nil {
 		return nil, fmt.Errorf("unable to retrieve chart, InitClient should be called first")
 	}
-	var chart *ChartMultiVersion
->>>>>>> f924c023
+	var chart *helm3chart.Chart
 	indexURL := strings.TrimSuffix(strings.TrimSpace(repoURL), "/") + "/index.yaml"
 	repoIndex, err := fetchRepoIndex(&c.netClient, indexURL)
 	if err != nil {
