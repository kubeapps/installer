/*
Copyright (c) 2018 Bitnami

Licensed under the Apache License, Version 2.0 (the "License");
you may not use this file except in compliance with the License.
You may obtain a copy of the License at

    http://www.apache.org/licenses/LICENSE-2.0

Unless required by applicable law or agreed to in writing, software
distributed under the License is distributed on an "AS IS" BASIS,
WITHOUT WARRANTIES OR CONDITIONS OF ANY KIND, either express or implied.
See the License for the specific language governing permissions and
limitations under the License.
*/
package chart

import (
	"bytes"
	"crypto/x509"
	"encoding/json"
	"fmt"
	"io"
	"io/ioutil"
	"net/http"
	"os"
	"testing"
	"time"

	"github.com/google/go-cmp/cmp"

	"github.com/arschles/assert"
	corev1 "k8s.io/api/core/v1"
	metav1 "k8s.io/apimachinery/pkg/apis/meta/v1"
	"k8s.io/client-go/kubernetes/fake"
	"k8s.io/helm/pkg/proto/hapi/chart"
	"k8s.io/helm/pkg/repo"
)

func Test_resolveChartURL(t *testing.T) {
	tests := []struct {
		name      string
		baseURL   string
		chartURL  string
		wantedURL string
	}{
		{
			"absolute url",
			"http://www.google.com",
			"http://charts.example.com/repo/wordpress-0.1.0.tgz",
			"http://charts.example.com/repo/wordpress-0.1.0.tgz",
		},
		{
			"relative, repo url",
			"http://charts.example.com/repo/",
			"wordpress-0.1.0.tgz",
			"http://charts.example.com/repo/wordpress-0.1.0.tgz",
		},
		{
			"relative, repo index url",
			"http://charts.example.com/repo/index.yaml",
			"wordpress-0.1.0.tgz",
			"http://charts.example.com/repo/wordpress-0.1.0.tgz",
		},
		{
			"relative, repo url - no trailing slash",
			"http://charts.example.com/repo",
			"wordpress-0.1.0.tgz",
			"http://charts.example.com/wordpress-0.1.0.tgz",
		},
	}
	for _, tt := range tests {
		t.Run(tt.name, func(t *testing.T) {
			chartURL, err := resolveChartURL(tt.baseURL, tt.chartURL)
			assert.NoErr(t, err)
			assert.Equal(t, chartURL, tt.wantedURL, "url")
		})
	}
}

func TestFindChartInRepoIndex(t *testing.T) {
	name := "foo"
	version := "v1.0.0"
	chartURL := "wordpress-0.1.0.tgz"
	repoURL := "http://charts.example.com/repo/"
	expectedURL := fmt.Sprintf("%s%s", repoURL, chartURL)

	chartMeta := chart.Metadata{Name: name, Version: version}
	chartVersion := repo.ChartVersion{URLs: []string{chartURL}}
	chartVersion.Metadata = &chartMeta
	chartVersions := []*repo.ChartVersion{&chartVersion}
	entries := map[string]repo.ChartVersions{}
	entries[name] = chartVersions
	index := &repo.IndexFile{APIVersion: "v1", Generated: time.Now(), Entries: entries}

	res, err := findChartInRepoIndex(index, repoURL, name, version)
	if err != nil {
		t.Errorf("Unexpected error %v", err)
	}
	if res != expectedURL {
		t.Errorf("Expecting %s to be resolved as %s", res, expectedURL)
	}
}

func TestParseDetails(t *testing.T) {
	testCases := []struct {
		name     string
		data     string
		expected *Details
		err      bool
	}{
		{
			name: "parses repoUrl and auth",
			data: `{
	        	"repoUrl": "foo.com",
	        	"chartName": "test",
	        	"releaseName": "foo",
	        	"version": "1.0.0",
	        	"values": "foo: bar",
	        	"auth": {
	        		"header": {
	        			"secretKeyRef": {
	        				"key": "bar"
	        			}
	        		}
	        	}
	        }`,
			expected: &Details{
				RepoURL:     "foo.com",
				ChartName:   "test",
				ReleaseName: "foo",
				Version:     "1.0.0",
				Values:      "foo: bar",
				Auth: Auth{
					Header: &AuthHeader{
						SecretKeyRef: corev1.SecretKeySelector{
							Key: "bar",
						},
					},
				},
			},
		},
		{
			name: "parses app repo resource",
			data: `{
				"appRepositoryResourceName": "my-chart-repo",
	        	"chartName": "test",
	        	"releaseName": "foo",
	        	"version": "1.0.0",
	        	"values": "foo: bar"
	        }`,
			expected: &Details{
				AppRepositoryResourceName: "my-chart-repo",
				ChartName:                 "test",
				ReleaseName:               "foo",
				Version:                   "1.0.0",
				Values:                    "foo: bar",
			},
		},
		{
			name: "error returned if both resource and repo url specified",
			data: `{
	        	"repoUrl": "foo.com",
				"appRepositoryResourceName": "my-chart-repo",
	        	"chartName": "test",
	        	"releaseName": "foo",
	        	"version": "1.0.0",
	        	"values": "foo: bar"
			}`,
			err: true,
		},
		{
			name: "error returned if both resource and auth header specified",
			data: `{
				"appRepositoryResourceName": "my-chart-repo",
	        	"chartName": "test",
	        	"releaseName": "foo",
	        	"version": "1.0.0",
	        	"values": "foo: bar",
	        	"auth": {
	        		"header": {
	        			"secretKeyRef": {
	        				"key": "bar"
	        			}
	        		}
	        	}
			}`,
			err: true,
		},
		{
			name: "error returned if both resource and auth CA specified",
			data: `{
				"appRepositoryResourceName": "my-chart-repo",
	        	"chartName": "test",
	        	"releaseName": "foo",
	        	"version": "1.0.0",
	        	"values": "foo: bar",
	        	"auth": {
	        		"customCA": {
	        			"secretKeyRef": {
	        				"key": "bar"
	        			}
	        		}
	        	}
			}`,
			err: true,
		},
		{
			name: "specifying neither repoUrl nor app repo resource is valid",
			data: `{
	        	"chartName": "test",
	        	"releaseName": "foo",
	        	"version": "1.0.0",
	        	"values": "foo: bar"
			}`,
			expected: &Details{
				ChartName:   "test",
				ReleaseName: "foo",
				Version:     "1.0.0",
				Values:      "foo: bar",
			},
		},
	}

	for _, tc := range testCases {
		t.Run(tc.name, func(t *testing.T) {
			ch := Chart{}
			details, err := ch.ParseDetails([]byte(tc.data))

			if tc.err {
				if err == nil {
					t.Fatalf("expected error")
				} else {
					return
				}
			}

			if err != nil {
				t.Fatalf("Unexpected error: %v", err)
			}
			if !cmp.Equal(tc.expected, details) {
				t.Errorf(cmp.Diff(tc.expected, details))
			}
		})
	}
}

// fakeLoadChart implements LoadChart interface.
func fakeLoadChart(in io.Reader) (*chart.Chart, error) {
	return &chart.Chart{}, nil
}

const pem_cert = `
-----BEGIN CERTIFICATE-----
MIIDETCCAfkCFEY03BjOJGqOuIMoBewOEDORMewfMA0GCSqGSIb3DQEBCwUAMEUx
CzAJBgNVBAYTAkRFMRMwEQYDVQQIDApTb21lLVN0YXRlMSEwHwYDVQQKDBhJbnRl
cm5ldCBXaWRnaXRzIFB0eSBMdGQwHhcNMTkwODE5MDQxNzU5WhcNMTkxMDA4MDQx
NzU5WjBFMQswCQYDVQQGEwJERTETMBEGA1UECAwKU29tZS1TdGF0ZTEhMB8GA1UE
CgwYSW50ZXJuZXQgV2lkZ2l0cyBQdHkgTHRkMIIBIjANBgkqhkiG9w0BAQEFAAOC
AQ8AMIIBCgKCAQEAzA+X6HcScuHxqxCc5gs68weW8i72qMjvcWvBG064SvpTuNDK
ECEGvug6f8SFJjpA+hWjlqR5+UPMdfjMKPUEg1CI8JZm6lyNiB54iY50qvhv+qQg
1STdAWNTzvqUXUMGIImzeXFnErxlq8WwwLGwPNT4eFxF8V8fzIhR8sqQKFLOqvpS
7sCQwF5QOhziGfS+zParDLFsBoXQpWyDKqxb/yBSPwqijKkuW7kF4jGfPHD0Re3+
rspXiq8+jWSwSJIPSIbya8DQqrMwFeLCAxABidPnlrwS0UUion557ylaBK6Cv0UB
MojA4SMfjm5xRdzrOcoE8EcabxqoQD5rCIBgFQIDAQABMA0GCSqGSIb3DQEBCwUA
A4IBAQCped08LTojPejkPqmp1edZa9rWWrCMviY5cvqb6t3P3erse+jVcBi9NOYz
8ewtDbR0JWYvSW6p3+/nwyDG4oVfG5TiooAZHYHmgg4x9+5h90xsnmgLhIsyopPc
Rltj86tRCl1YiuRpkWrOfRBGdYfkGEG4ihJzLHWRMCd1SmMwnmLliBctD7IeqBKw
UKt8wcroO8/sj/Xd1/LCtNZ79/FdQFa4l3HnzhOJOrlQyh4gyK05EKdg6vv3un17
l6NEPfiXd7dZvsWi9uY/PGBhu9EY/bdvuIOWDNNK262azk1A56HINpMrYBUcfti1
YrvYQHgOtHsqCB/hFHWfZp1lg2Sx
-----END CERTIFICATE-----
`

func TestInitNetClient(t *testing.T) {
	systemCertPool, err := x509.SystemCertPool()
	if err != nil {
		t.Fatalf("%+v", err)
	}

	const authHeaderSecret = "really-secret-stuff"

	testCases := []struct {
<<<<<<< HEAD
		name                string
		details             *Details
		customCAData        string
		errorExpected       bool
		numCertsExpected    int
		enableEmptyCertPool bool
=======
		name             string
		details          *Details
		secretData       string
		errorExpected    bool
		numCertsExpected int
>>>>>>> b99702e3
	}{
		{
			name: "default cert pool without auth",
			details: &Details{
				Auth: Auth{},
			},
			numCertsExpected: len(systemCertPool.Subjects()),
		},
		{
			name: "cert added when present in auth",
			details: &Details{
				Auth: Auth{
					CustomCA: &CustomCA{
						SecretKeyRef: corev1.SecretKeySelector{
							corev1.LocalObjectReference{"custom-secret-name"},
							"custom-secret-key",
							nil,
						},
					},
				},
			},
			secretData:       pem_cert,
			numCertsExpected: len(systemCertPool.Subjects()) + 1,
		},
		{
			name: "cert added when present in auth",
			details: &Details{
				Auth: Auth{
					CustomCA: &CustomCA{
						SecretKeyRef: corev1.SecretKeySelector{
							corev1.LocalObjectReference{"custom-secret-name"},
							"custom-secret-key",
							nil,
						},
					},
				},
			},
			customCAData:     pem_cert,
			numCertsExpected: len(systemCertPool.Subjects()) + 1,
		},
		{
			name: "errors if secret for custom CA cannot be found",
			details: &Details{
				Auth: Auth{
					CustomCA: &CustomCA{
						SecretKeyRef: corev1.SecretKeySelector{
							corev1.LocalObjectReference{"other-secret-name"},
							"custom-secret-key",
							nil,
						},
					},
				},
			},
			secretData:    pem_cert,
			errorExpected: true,
		},
		{
			name: "errors if custom CA cannot be found in secret",
			details: &Details{
				Auth: Auth{
					CustomCA: &CustomCA{
						SecretKeyRef: corev1.SecretKeySelector{
							corev1.LocalObjectReference{"custom-secret-name"},
							"some-other-secret-key",
							nil,
						},
					},
				},
			},
			secretData:    pem_cert,
			errorExpected: true,
		},
		{
			name: "errors if custom CA cannot be parsed",
			details: &Details{
				Auth: Auth{
					CustomCA: &CustomCA{
						SecretKeyRef: corev1.SecretKeySelector{
							corev1.LocalObjectReference{"custom-secret-name"},
							"custom-secret-key",
							nil,
						},
					},
				},
			},
			secretData:    "not a valid cert",
			errorExpected: true,
		},
		{
			name: "authorization header added when present in auth",
			details: &Details{
				Auth: Auth{
					Header: &AuthHeader{
						SecretKeyRef: corev1.SecretKeySelector{
							corev1.LocalObjectReference{"custom-secret-name"},
							"custom-secret-key",
							nil,
						},
					},
				},
			},
			secretData:       authHeaderSecret,
			numCertsExpected: len(systemCertPool.Subjects()),
		},
		{
			name: "errors if auth secret cannot be found",
			details: &Details{
				Auth: Auth{
					Header: &AuthHeader{
						SecretKeyRef: corev1.SecretKeySelector{
							corev1.LocalObjectReference{"other-secret-name"},
							"custom-secret-key",
							nil,
						},
					},
				},
			},
			secretData:    authHeaderSecret,
			errorExpected: true,
		},
	}

	for _, tc := range testCases {
		// Create the client with the test case data.
		kubeClient := fake.NewSimpleClientset(&corev1.Secret{
			ObjectMeta: metav1.ObjectMeta{
				Name:      "custom-secret-name",
				Namespace: metav1.NamespaceSystem,
			},
			Data: map[string][]byte{
				"custom-secret-key": []byte(tc.secretData),
			},
		})
		chUtils := Chart{
			kubeClient: kubeClient,
			load:       fakeLoadChart,
		}

		t.Run(tc.name, func(t *testing.T) {
			if tc.enableEmptyCertPool {
				os.Setenv("TILLER_PROXY_ALLOW_EMPTY_CERT_POOL", "true")
				defer os.Unsetenv("TILLER_PROXY_ALLOW_EMPTY_CERT_POOL")
			}
			httpClient, err := chUtils.InitNetClient(tc.details)

			if err != nil {
				if tc.errorExpected {
					return
				}
				t.Fatalf("%+v", err)
			}

			clientWithDefaultHeaders, ok := httpClient.(*clientWithDefaultHeaders)
			if !ok {
				t.Fatalf("unable to assert expected type")
			}
			client, ok := clientWithDefaultHeaders.client.(*http.Client)
			if !ok {
				t.Fatalf("unable to assert expected type")
			}
			transport, ok := client.Transport.(*http.Transport)
			certPool := transport.TLSClientConfig.RootCAs

			if got, want := len(certPool.Subjects()), tc.numCertsExpected; got != want {
				t.Errorf("got: %d, want: %d", got, want)
			}

			// If the Auth header was set, the default Authorization header should be set
			// from the secret.
			if tc.details.Auth.Header != nil {
				_, ok := clientWithDefaultHeaders.defaultHeaders["Authorization"]
				if !ok {
					t.Fatalf("expected Authorization header but found none")
				}
				if got, want := clientWithDefaultHeaders.defaultHeaders.Get("Authorization"), authHeaderSecret; got != want {
					t.Errorf("got: %q, want: %q", got, want)
				}
			}
		})
	}
}

// Fake server for repositories and charts
type fakeHTTPClient struct {
	repoURLs  []string
	chartURLs []string
	index     *repo.IndexFile
	userAgent string
	// TODO(absoludity): perhaps switch to use httptest instead of our own fake?
	requests []*http.Request
}

func (f *fakeHTTPClient) Do(h *http.Request) (*http.Response, error) {
	// Record the request for later test assertions.
	f.requests = append(f.requests, h)
	if f.userAgent != "" && h.Header.Get("User-Agent") != f.userAgent {
		return nil, fmt.Errorf("Wrong user agent: %s", h.Header.Get("User-Agent"))
	}
	for _, repoURL := range f.repoURLs {
		if h.URL.String() == fmt.Sprintf("%sindex.yaml", repoURL) {
			// Return fake chart index (not customizable per repo)
			body, err := json.Marshal(*f.index)
			if err != nil {
				return nil, err
			}
			return &http.Response{StatusCode: 200, Body: ioutil.NopCloser(bytes.NewReader(body))}, nil
		}
	}
	for _, chartURL := range f.chartURLs {
		if h.URL.String() == chartURL {
			// Fake chart response
			return &http.Response{StatusCode: 200, Body: ioutil.NopCloser(bytes.NewReader([]byte{}))}, nil
		}
	}
	// Unexpected path
	return &http.Response{StatusCode: 404}, fmt.Errorf("Unexpected path")
}

func newHTTPClient(charts []Details, userAgent string) HTTPClient {
	var repoURLs []string
	var chartURLs []string
	entries := map[string]repo.ChartVersions{}
	// Populate Chart registry with content of the given helmReleases
	for _, ch := range charts {
		repoURLs = append(repoURLs, ch.RepoURL)
		chartMeta := chart.Metadata{Name: ch.ChartName, Version: ch.Version}
		chartURL := fmt.Sprintf("%s%s-%s.tgz", ch.RepoURL, ch.ChartName, ch.Version)
		chartURLs = append(chartURLs, chartURL)
		chartVersion := repo.ChartVersion{Metadata: &chartMeta, URLs: []string{chartURL}}
		chartVersions := []*repo.ChartVersion{&chartVersion}
		entries[ch.ChartName] = chartVersions
	}
	index := &repo.IndexFile{APIVersion: "v1", Generated: time.Now(), Entries: entries}
	return &clientWithDefaultHeaders{
		client: &fakeHTTPClient{
			repoURLs:  repoURLs,
			chartURLs: chartURLs,
			index:     index,
			userAgent: userAgent,
		},
		defaultHeaders: http.Header{"User-Agent": []string{userAgent}},
	}
}

// getFakeClientRequests returns the requests which were issued to the fake test client.
func getFakeClientRequests(t *testing.T, c HTTPClient) []*http.Request {
	clientWithDefaultUA, ok := c.(*clientWithDefaultHeaders)
	if !ok {
		t.Fatalf("client was not a clientWithDefaultUA")
	}
	fakeClient, ok := clientWithDefaultUA.client.(*fakeHTTPClient)
	if !ok {
		t.Fatalf("client was not a fakeHTTPClient")
	}
	return fakeClient.requests
}

func TestGetChart(t *testing.T) {
	target := Details{
		RepoURL:     "http://foo.com/",
		ChartName:   "test",
		ReleaseName: "foo",
		Version:     "1.0.0",
	}
	testCases := []struct {
		name      string
		userAgent string
	}{
		{
			name:      "GetChart without user agent",
			userAgent: "",
		},
		{
			name:      "GetChart with user agent",
			userAgent: "tiller-proxy/devel",
		},
	}

	for _, tc := range testCases {
		t.Run(tc.name, func(t *testing.T) {
			httpClient := newHTTPClient([]Details{target}, tc.userAgent)
			kubeClient := fake.NewSimpleClientset()
			chUtils := Chart{
				kubeClient: kubeClient,
				load:       fakeLoadChart,
				userAgent:  tc.userAgent,
			}
			ch, err := chUtils.GetChart(&target, httpClient)

			if err != nil {
				t.Errorf("Unexpected error: %v", err)
			}
			// Currently tests return an empty chart object.
			if got, want := ch, &(chart.Chart{}); !cmp.Equal(got, want) {
				t.Errorf("got: %v, want: %v", got, want)
			}

			requests := getFakeClientRequests(t, httpClient)
			// We expect one request for the index and one for the chart.
			if got, want := len(requests), 2; got != want {
				t.Fatalf("got: %d, want %d", got, want)
			}

			for i, url := range []string{
				target.RepoURL + "index.yaml",
				fmt.Sprintf("%s%s-%s.tgz", target.RepoURL, target.ChartName, target.Version),
			} {
				if got, want := requests[i].URL.String(), url; got != want {
					t.Errorf("got: %q, want: %q", got, want)
				}
				if got, want := requests[i].Header.Get("User-Agent"), tc.userAgent; got != want {
					t.Errorf("got: %q, want: %q", got, want)
				}
			}

		})
	}
}

func TestGetIndexFromCache(t *testing.T) {
	repoURL := "https://test.com"
	data := []byte("foo")
	index, sha := getIndexFromCache(repoURL, data)
	if index != nil {
		t.Error("Index should be empty since it's not in the cache yet")
	}
	fakeIndex := &repo.IndexFile{}
	storeIndexInCache(repoURL, fakeIndex, sha)
	index, _ = getIndexFromCache(repoURL, data)
	if index != fakeIndex {
		t.Error("It should return the stored index")
	}
}

func TestClientWithDefaultHeaders(t *testing.T) {
	testCases := []struct {
		name            string
		requestHeaders  http.Header
		defaultHeaders  http.Header
		expectedHeaders http.Header
	}{
		{
			name:            "no headers added when none set",
			defaultHeaders:  http.Header{},
			expectedHeaders: http.Header{},
		},
		{
			name:            "existing headers in the request remain present",
			requestHeaders:  http.Header{"Some-Other": []string{"value"}},
			defaultHeaders:  http.Header{},
			expectedHeaders: http.Header{"Some-Other": []string{"value"}},
		},
		{
			name: "headers are set when present",
			defaultHeaders: http.Header{
				"User-Agent":    []string{"foo/devel"},
				"Authorization": []string{"some-token"},
			},
			expectedHeaders: http.Header{
				"User-Agent":    []string{"foo/devel"},
				"Authorization": []string{"some-token"},
			},
		},
		{
			name: "headers can have multiple values",
			defaultHeaders: http.Header{
				"Authorization": []string{"some-token", "some-other-token"},
			},
			expectedHeaders: http.Header{
				"Authorization": []string{"some-token", "some-other-token"},
			},
		},
		{
			name: "default headers do not overwrite request headers",
			requestHeaders: http.Header{
				"Authorization":        []string{"request-auth-token"},
				"Other-Request-Header": []string{"other-request-header"},
			},
			defaultHeaders: http.Header{
				"Authorization":        []string{"default-auth-token"},
				"Other-Default-Header": []string{"other-default-header"},
			},
			expectedHeaders: http.Header{
				"Authorization":        []string{"request-auth-token"},
				"Other-Request-Header": []string{"other-request-header"},
				"Other-Default-Header": []string{"other-default-header"},
			},
		},
	}

	for _, tc := range testCases {
		t.Run(tc.name, func(t *testing.T) {
			client := &clientWithDefaultHeaders{
				client:         &fakeHTTPClient{},
				defaultHeaders: tc.defaultHeaders,
			}

			request, err := http.NewRequest("GET", "http://example.com/foo", nil)
			if err != nil {
				t.Fatalf("%+v", err)
			}
			for k, v := range tc.requestHeaders {
				request.Header[k] = v
			}
			client.Do(request)

			requestsWithHeaders := getFakeClientRequests(t, client)
			if got, want := len(requestsWithHeaders), 1; got != want {
				t.Fatalf("got: %d, want: %d", got, want)
			}

			requestWithHeader := requestsWithHeaders[0]

			if got, want := requestWithHeader.Header, tc.expectedHeaders; !cmp.Equal(got, want) {
				t.Errorf(cmp.Diff(want, got))
			}
		})
	}
}<|MERGE_RESOLUTION|>--- conflicted
+++ resolved
@@ -281,20 +281,12 @@
 	const authHeaderSecret = "really-secret-stuff"
 
 	testCases := []struct {
-<<<<<<< HEAD
 		name                string
 		details             *Details
-		customCAData        string
+		secretData          string
 		errorExpected       bool
 		numCertsExpected    int
 		enableEmptyCertPool bool
-=======
-		name             string
-		details          *Details
-		secretData       string
-		errorExpected    bool
-		numCertsExpected int
->>>>>>> b99702e3
 	}{
 		{
 			name: "default cert pool without auth",
@@ -332,7 +324,7 @@
 					},
 				},
 			},
-			customCAData:     pem_cert,
+			secretData:       pem_cert,
 			numCertsExpected: len(systemCertPool.Subjects()) + 1,
 		},
 		{
