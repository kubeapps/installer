package agent

import (
	"errors"
	"fmt"
	"strconv"

	"github.com/kubeapps/kubeapps/pkg/proxy"
	log "github.com/sirupsen/logrus"
	"helm.sh/helm/v3/pkg/action"
	"helm.sh/helm/v3/pkg/chart"
	"helm.sh/helm/v3/pkg/chartutil"
	"helm.sh/helm/v3/pkg/kube"
	"helm.sh/helm/v3/pkg/release"
	"helm.sh/helm/v3/pkg/storage"
	"helm.sh/helm/v3/pkg/storage/driver"
	"k8s.io/cli-runtime/pkg/genericclioptions"
	"k8s.io/client-go/kubernetes"
	"k8s.io/client-go/rest"
	"sigs.k8s.io/yaml"
)

// StorageForDriver is a function type which returns a specific storage.
type StorageForDriver func(namespace string, clientset *kubernetes.Clientset) *storage.Storage

// StorageForSecrets returns a storage using the Secret driver.
func StorageForSecrets(namespace string, clientset *kubernetes.Clientset) *storage.Storage {
	d := driver.NewSecrets(clientset.CoreV1().Secrets(namespace))
	d.Log = log.Infof
	return storage.Init(d)
}

// StorageForConfigMaps returns a storage using the ConfigMap driver.
func StorageForConfigMaps(namespace string, clientset *kubernetes.Clientset) *storage.Storage {
	d := driver.NewConfigMaps(clientset.CoreV1().ConfigMaps(namespace))
	d.Log = log.Infof
	return storage.Init(d)
}

// StorageForMemory returns a storage using the Memory driver.
func StorageForMemory(_ string, _ *kubernetes.Clientset) *storage.Storage {
	d := driver.NewMemory()
	return storage.Init(d)
}

// ListReleases lists releases in the specified namespace, or all namespaces if the empty string is given.
func ListReleases(actionConfig *action.Configuration, namespace string, listLimit int, status string) ([]proxy.AppOverview, error) {
	allNamespaces := namespace == ""
	cmd := action.NewList(actionConfig)
	if allNamespaces {
		cmd.AllNamespaces = true
	}
	cmd.Limit = listLimit
	if status == "all" {
		cmd.StateMask = action.ListAll
	}
	releases, err := cmd.Run()
	if err != nil {
		return nil, err
	}
	appOverviews := make([]proxy.AppOverview, 0)
	for _, r := range releases {
		if allNamespaces || r.Namespace == namespace {
			appOverviews = append(appOverviews, appOverviewFromRelease(r))
		}
	}
	return appOverviews, nil
}

// CreateRelease creates a release.
func CreateRelease(actionConfig *action.Configuration, name, namespace, valueString string, ch *chart.Chart) (*release.Release, error) {
	cmd := action.NewInstall(actionConfig)
	cmd.ReleaseName = name
	cmd.Namespace = namespace
	values, err := getValues([]byte(valueString))
	if err != nil {
		return nil, err
	}
	release, err := cmd.Run(ch, values)
	if err != nil {
		return nil, err
	}
	return release, nil
}

// UpgradeRelease upgrades a release.
func UpgradeRelease(actionConfig *action.Configuration, name, valuesYaml string, ch *chart.Chart) (*release.Release, error) {
	// Check if the release already exists:
	_, err := GetRelease(actionConfig, name)
	if err != nil {
		return nil, err
	}
	log.Printf("Upgrading release %s", name)
	cmd := action.NewUpgrade(actionConfig)
	values, err := chartutil.ReadValues([]byte(valuesYaml))
	if err != nil {
		return nil, fmt.Errorf("Unable to upgrade the release because values could not be parsed: %v", err)
	}
	res, err := cmd.Run(name, ch, values)
	if err != nil {
		return nil, fmt.Errorf("Unable to upgrade the release: %v", err)
	}
	return res, nil
}

<<<<<<< HEAD
func RollbackRelease(actionConfig *action.Configuration, releaseName string, revision int) (*release.Release, error) {
	log.Printf("Rolling back %s to revision %d.", releaseName, revision)
	rollback := action.NewRollback(actionConfig)
	rollback.Version = revision
	err := rollback.Run(releaseName)
	if err != nil {
		return nil, err
	}

	// The Helm 3 rollback action does not return the new release, unlike the Helm 2 equivalent,
	// so we grab it explicitly as it's required by Kubeapps.
	return GetRelease(actionConfig, releaseName)
}

=======
// GetRelease returns the info of a release.
>>>>>>> d9ddf6a4
func GetRelease(actionConfig *action.Configuration, name string) (*release.Release, error) {
	// Namespace is already known by the RESTClientGetter.
	cmd := action.NewGet(actionConfig)
	release, err := cmd.Run(name)
	if err != nil {
		return nil, err
	}
	return release, nil
}

// DeleteRelease deletes a release.
func DeleteRelease(actionConfig *action.Configuration, name string, keepHistory bool) error {
	// Namespace is already known by the RESTClientGetter.
	cmd := action.NewUninstall(actionConfig)
	cmd.KeepHistory = keepHistory
	_, err := cmd.Run(name)
	return err
}

// NewActionConfig creates an action.Configuration, which can then be used to create Helm 3 actions.
// Among other things, the action.Configuration controls which namespace the command is run against.
func NewActionConfig(storageForDriver StorageForDriver, config *rest.Config, clientset *kubernetes.Clientset, namespace string) (*action.Configuration, error) {
	actionConfig := new(action.Configuration)
	store := storageForDriver(namespace, clientset)
	restClientGetter := NewConfigFlagsFromCluster(namespace, config)
	actionConfig.RESTClientGetter = restClientGetter
	actionConfig.KubeClient = kube.New(restClientGetter)
	actionConfig.Releases = store
	actionConfig.Log = log.Infof
	return actionConfig, nil
}

// NewConfigFlagsFromCluster returns ConfigFlags with default values set from within cluster
func NewConfigFlagsFromCluster(namespace string, clusterConfig *rest.Config) *genericclioptions.ConfigFlags {
	impersonateGroup := []string{}
	insecure := false

	// CertFile and KeyFile must be nil for the BearerToken to be used for authentication and authorization instead of the pod's service account.
	return &genericclioptions.ConfigFlags{
		Insecure:         &insecure,
		Timeout:          stringptr("0"),
		Namespace:        stringptr(namespace),
		APIServer:        stringptr(clusterConfig.Host),
		CAFile:           stringptr(clusterConfig.CAFile),
		BearerToken:      stringptr(clusterConfig.BearerToken),
		ImpersonateGroup: &impersonateGroup,
	}
}

// Values is a type alias for values.yaml
type Values map[string]interface{}

func getValues(raw []byte) (Values, error) {
	values := make(Values)
	err := yaml.Unmarshal(raw, &values)
	if err != nil {
		return nil, err
	}
	return values, nil
}

func stringptr(val string) *string {
	return &val
}

// ParseDriverType maps strings to well-typed driver representations.
func ParseDriverType(raw string) (StorageForDriver, error) {
	switch raw {
	case "secret", "secrets":
		return StorageForSecrets, nil
	case "configmap", "configmaps":
		return StorageForConfigMaps, nil
	case "memory":
		return StorageForMemory, nil
	default:
		return nil, errors.New("Invalid Helm driver type: " + raw)
	}
}

func appOverviewFromRelease(r *release.Release) proxy.AppOverview {
	return proxy.AppOverview{
		ReleaseName: r.Name,
		Version:     strconv.Itoa(r.Version),
		Icon:        r.Chart.Metadata.Icon,
		Namespace:   r.Namespace,
		Status:      r.Info.Status.String(),
	}
}<|MERGE_RESOLUTION|>--- conflicted
+++ resolved
@@ -103,7 +103,7 @@
 	return res, nil
 }
 
-<<<<<<< HEAD
+// RollbackRelease rolls back a release to the specified revision
 func RollbackRelease(actionConfig *action.Configuration, releaseName string, revision int) (*release.Release, error) {
 	log.Printf("Rolling back %s to revision %d.", releaseName, revision)
 	rollback := action.NewRollback(actionConfig)
@@ -118,9 +118,7 @@
 	return GetRelease(actionConfig, releaseName)
 }
 
-=======
 // GetRelease returns the info of a release.
->>>>>>> d9ddf6a4
 func GetRelease(actionConfig *action.Configuration, name string) (*release.Release, error) {
 	// Namespace is already known by the RESTClientGetter.
 	cmd := action.NewGet(actionConfig)
