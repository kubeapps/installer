# Get Started with Kubeapps

Kubeapps is a set of tools written by [Bitnami](https://bitnami.com) to super-charge your Kubernetes cluster with:

* Your own applications [dashboard](https://kubeapps.com/), allowing you to deploy Kubernetes-ready applications into your cluster with a single click.
* [Kubeless](http://kubeless.io/) - a Kubernetes-native Serverless Framework, compatible with [serverless.com](https://serverless.com).
* [SealedSecrets](https://github.com/bitnami/sealed-secrets) - a SealedSecret can be decrypted only by the controller running in the cluster and nobody else (not even the original author).

This guide will walk you through the process of deploying Kubeapps for your cluster and installing an example application.

## Prerequisites

Kubeapps assumes a working Kubernetes (v1.8+) with RBAC enabled and [`kubectl`](https://kubernetes.io/docs/tasks/tools/install-kubectl/) installed and configured to talk to your Kubernetes cluster. Kubeapps binaries are available for both Linux and OS X, and Kubeapps has been tested with both `minikube`, Google Kubernetes Engine (GKE) and Azure Container Service (AKS).

## Step 1: Install Kubeapps

To install Kubeapps, download the latest Kubeapps Installer binary for your platform from the [release page](https://github.com/kubeapps/kubeapps/releases).

Review our [installation guide](./install.md) for more detailed instructions.

Once the Kubeapps Installer is installed, deploy Kubeapps in your cluster with this command:

```
kubeapps up
```

You should see something like this as Kubeapps is deployed:

![Kubeapps deployment](../img/kubeapps-up.png)

If you would like to see what exactly `kubeapps up` is installing on your system, we provide `--dry-run` option to show you the Kubeapps manifest as below:

```
kubeapps up --dry-run -o yaml

# prefer json format
kubeapps up --dry-run -o json
```

To remove Kubeapps from your cluster, run this command:

```
kubeapps down
```

## Step 2: Start the Kubeapps Dashboard

Once Kubeapps is installed, securely access the Kubeapps Dashboard from your system by running:

```
kubeapps dashboard
```

This will start an HTTP proxy for secure access to the Kubeapps Dashboard and launch your default browser to access it. Here's what you should see:

![Dashboard main page](../img/dashboard-home.png)

## Step 3: Deploy WordPress

Once you have the Kubeapps Dashboard up and running, you can start deploying applications into your cluster.

* Use the "Charts" page in the Dashboard to select an application from the list of charts in the official Kubernetes chart repository. This example assumes you want to deploy WordPress.

  ![WordPress chart](../img/wordpress-search.png)

<<<<<<< HEAD
* Click the "Install" button.
=======
* Click the "Deploy using Helm" button.
>>>>>>> 05576df8

  ![WordPress chart](../img/wordpress-chart.png)

* You will be prompted for the release name, cluster namespace and values for the application.

  ![WordPress installation](../img/wordpress-installation.png)

* Click the "Submit" button. The application will be deployed. You will be able to track the new Kubernetes deployment directly from the browser.

  ![WordPress deployment](../img/wordpress-deployment.png)

To obtain the WordPress username and password, refer to the "Notes" section of the deployment page, which contains the commands you will need to run to obtain the credentials for the deployment.

![WordPress deployment notes](../img/wordpress-notes.png)

## Next Steps

Learn more about Kubeapps with the links below:

* [Detailed installation instructions](install.md)
* [Kubeapps Dashboard documentation](dashboard.md)
* [Kubeapps components](components.md)<|MERGE_RESOLUTION|>--- conflicted
+++ resolved
@@ -63,11 +63,7 @@
 
   ![WordPress chart](../img/wordpress-search.png)
 
-<<<<<<< HEAD
-* Click the "Install" button.
-=======
 * Click the "Deploy using Helm" button.
->>>>>>> 05576df8
 
   ![WordPress chart](../img/wordpress-chart.png)
 
