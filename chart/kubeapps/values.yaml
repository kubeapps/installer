--- conflicted
+++ resolved
@@ -173,15 +173,13 @@
 
 affinity: {}
 
-<<<<<<< HEAD
+# For RBAC support:
+rbac:
+  # Perform creation of RBAC resources
+  create: true
+
 testImage:
   # Image used for the tests. The only requirement is to include curl
   registry: docker.io
   repository: bitnami/nginx
   tag: 1.14.0-r27
-=======
-# For RBAC support:
-rbac:
-  # Perform creation of RBAC resources
-  create: true
->>>>>>> 047ab654
