{{- if .Values.featureFlags.kubeappsAPIsServer }}
apiVersion: {{ include "common.capabilities.deployment.apiVersion" . }}
kind: Deployment
metadata:
  name: {{ template "kubeapps.kubeappsapis.fullname" . }}
  namespace: {{ .Release.Namespace | quote }}
  labels:
    app.kubernetes.io/component: kubeappsapis
    {{- if .Values.commonLabels }}
    {{- include "common.tplvalues.render" ( dict "value" .Values.commonLabels "context" . ) | nindent 4 }}
    {{- end }}
  {{- if .Values.commonAnnotations }}
  annotations: {{- include "common.tplvalues.render" ( dict "value" .Values.commonAnnotations "context" $ ) | nindent 4 }}
  {{- end }}
spec:
  replicas: {{ .Values.kubeappsapis.replicaCount }}
  selector:
    matchLabels: {{- include "common.labels.matchLabels" . | nindent 6 }}
      app.kubernetes.io/component: kubeappsapis
  template:
    metadata:
      {{- if .Values.kubeappsapis.podAnnotations }}
      annotations: {{- include "common.tplvalues.render" (dict "value" .Values.kubeappsapis.podAnnotations "context" $) | nindent 8 }}
      {{- end }}
      labels: {{- include "common.labels.standard" . | nindent 8 }}
        app.kubernetes.io/component: kubeappsapis
        {{- if .Values.kubeappsapis.podLabels }}
        {{- include "common.tplvalues.render" (dict "value" .Values.kubeappsapis.podLabels "context" $) | nindent 8 }}
        {{- end }}
    spec:
      {{- include "kubeapps.imagePullSecrets" . | indent 6 }}
       {{- if .Values.kubeappsapis.unsafeUseDemoSA }}
      serviceAccountName: {{ template "kubeapps.kubeappsapis.fullname" . }}
      {{- end }}
      {{- if .Values.kubeappsapis.hostAliases }}
      hostAliases: {{- include "common.tplvalues.render" (dict "value" .Values.kubeappsapis.hostAliases "context" $) | nindent 8 }}
      {{- end }}
      # Increase termination timeout to let remaining operations to finish before killing the pods
      # This is because new releases/upgrades/deletions are synchronous operations
      {{- if .Values.kubeappsapis.affinity }}
      affinity: {{- include "common.tplvalues.render" (dict "value" .Values.kubeappsapis.affinity "context" $) | nindent 8 }}
      {{- else }}
      affinity:
        podAffinity: {{- include "common.affinities.pods" (dict "type" .Values.kubeappsapis.podAffinityPreset "component" "kubeappsapis" "context" $) | nindent 10 }}
        podAntiAffinity: {{- include "common.affinities.pods" (dict "type" .Values.kubeappsapis.podAntiAffinityPreset "component" "kubeappsapis" "context" $) | nindent 10 }}
        nodeAffinity: {{- include "common.affinities.nodes" (dict "type" .Values.kubeappsapis.nodeAffinityPreset.type "key" .Values.kubeappsapis.nodeAffinityPreset.key "values" .Values.kubeappsapis.nodeAffinityPreset.values) | nindent 10 }}
      {{- end }}
      {{- if .Values.kubeappsapis.nodeSelector }}
      nodeSelector: {{- include "common.tplvalues.render" (dict "value" .Values.kubeappsapis.nodeSelector "context" $) | nindent 8 }}
      {{- end }}
      {{- if .Values.kubeappsapis.tolerations }}
      tolerations: {{- include "common.tplvalues.render" (dict "value" .Values.kubeappsapis.tolerations "context" $) | nindent 8 }}
      {{- end }}
      {{- if .Values.kubeappsapis.priorityClassName }}
      priorityClassName: {{ .Values.kubeappsapis.priorityClassName | quote }}
      {{- end }}
      {{- if .Values.kubeappsapis.podSecurityContext.enabled }}
      securityContext: {{- omit .Values.kubeappsapis.podSecurityContext "enabled" | toYaml | nindent 8 }}
      {{- end }}
      terminationGracePeriodSeconds: {{ .Values.kubeappsapis.terminationGracePeriodSeconds }}
      containers:
        - name: kubeappsapis
          image: {{ include "common.images.image" (dict "imageRoot" .Values.kubeappsapis.image "global" .Values.global) }}
          imagePullPolicy: {{ .Values.kubeappsapis.image.pullPolicy | quote }}
          {{- if .Values.kubeappsapis.containerSecurityContext.enabled }}
          securityContext: {{- omit .Values.kubeappsapis.containerSecurityContext "enabled" | toYaml | nindent 12 }}
          {{- end }}
          {{- if .Values.kubeappsapis.lifecycleHooks }}
          lifecycle: {{- include "common.tplvalues.render" (dict "value" .Values.kubeappsapis.lifecycleHooks "context" $) | nindent 12 }}
          {{- end }}
          command:
            - /kubeapps-apis
          args:
            - --plugin-dir
            - /plugins/
            {{- if .Values.clusters }}
            - --clusters-config-path=/config/clusters.conf
            {{- end }}
            {{- if .Values.pinnipedProxy.enabled }}
            - --pinniped-proxy-url=http://{{ template "kubeapps.pinniped-proxy.fullname" . }}.{{ .Release.Namespace }}:{{ .Values.pinnipedProxy.containerPort }}
            {{- end }}
            {{- if .Values.kubeappsapis.unsafeUseDemoSA }}
            - --unsafe-use-demo-sa=true
            {{- end }}
          env:
            - name: PORT
              value: {{ .Values.kubeappsapis.containerPort | quote }}
<<<<<<< HEAD
            # These env vars are required by the plugins for caching functionality
            - name: REDIS_ADDR
              value: kubeapps-redis-master.{{ .Release.Namespace }}.svc.cluster.local:6379
            - name: REDIS_PASSWORD
              valueFrom:
                secretKeyRef:
                  key: redis-password
                  name: {{ include "kubeapps.redis.secretName" . }}
            - name: REDIS_DB
              value: "0"
=======
            # TODO(agamez): pass this configuration using a separated config file
            # These env vars are currently (and temporarily) required by the 'helm' plugin
            - name: POD_NAMESPACE
              valueFrom:
                fieldRef:
                  fieldPath: metadata.namespace
            - name: ASSET_SYNCER_DB_URL
              value: {{ template "kubeapps.postgresql.fullname" . }}-headless:{{ default "5432" .Values.postgresql.service.port }}
            - name: ASSET_SYNCER_DB_NAME
              value: {{ .Values.postgresql.postgresqlDatabase }}
            - name: ASSET_SYNCER_DB_USERNAME
              value: postgres
            - name: ASSET_SYNCER_DB_USERPASSWORD
              valueFrom:
                secretKeyRef:
                  key: postgresql-password
                  name: {{ include "kubeapps.postgresql.secretName" . }}
>>>>>>> 2d404ee1
            {{- if .Values.kubeappsapis.extraEnvVars }}
            {{- include "common.tplvalues.render" (dict "value" .Values.kubeappsapis.extraEnvVars "context" $) | nindent 12 }}
            {{- end }}
          {{- if or .Values.kubeappsapis.extraEnvVarsCM .Values.kubeappsapis.extraEnvVarsSecret }}
          envFrom:
            {{- if .Values.kubeappsapis.extraEnvVarsCM }}
            - configMapRef:
                name: {{ include "common.tplvalues.render" (dict "value" .Values.kubeappsapis.extraEnvVarsCM "context" $) }}
            {{- end }}
            {{- if .Values.kubeappsapis.extraEnvVarsSecret }}
            - secretRef:
                name: {{ include "common.tplvalues.render" (dict "value" .Values.kubeappsapis.extraEnvVarsSecret "context" $) }}
            {{- end }}
          {{- end }}
          ports:
            - name: grpc-http
              containerPort: {{ .Values.kubeappsapis.containerPort }}
          {{- if .Values.kubeappsapis.livenessProbe.enabled }}
          livenessProbe: {{- omit .Values.kubeappsapis.livenessProbe "enabled" | toYaml | nindent 12 }}
          {{- else if .Values.kubeappsapis.customLivenessProbe }}
          livenessProbe: {{- include "common.tplvalues.render" (dict "value" .Values.kubeappsapis.customLivenessProbe "context" $) | nindent 12 }}
          {{- end }}
          {{- if .Values.kubeappsapis.readinessProbe.enabled }}
          readinessProbe: {{- omit .Values.kubeappsapis.readinessProbe "enabled" | toYaml | nindent 12 }}
          {{- else if .Values.kubeappsapis.customReadinessProbe }}
          readinessProbe: {{- include "common.tplvalues.render" (dict "value" .Values.kubeappsapis.customReadinessProbe "context" $) | nindent 12 }}
          {{- end }}
          {{- if .Values.kubeappsapis.resources }}
          resources: {{- toYaml .Values.kubeappsapis.resources | nindent 12 }}
          {{- end }}
          {{- if .Values.clusters }}
          volumeMounts:
            - name: clusters-config
              mountPath: /config
            - name: ca-certs
              mountPath: /etc/additional-clusters-cafiles
          {{- end }}
      {{- if .Values.clusters }}
      volumes:
        - name: clusters-config
          configMap:
            name: {{ template "kubeapps.clusters-config.fullname" . }}
        - name: ca-certs
          emptyDir: {}
      {{- end }}
{{- end }}<|MERGE_RESOLUTION|>--- conflicted
+++ resolved
@@ -85,7 +85,6 @@
           env:
             - name: PORT
               value: {{ .Values.kubeappsapis.containerPort | quote }}
-<<<<<<< HEAD
             # These env vars are required by the plugins for caching functionality
             - name: REDIS_ADDR
               value: kubeapps-redis-master.{{ .Release.Namespace }}.svc.cluster.local:6379
@@ -96,7 +95,6 @@
                   name: {{ include "kubeapps.redis.secretName" . }}
             - name: REDIS_DB
               value: "0"
-=======
             # TODO(agamez): pass this configuration using a separated config file
             # These env vars are currently (and temporarily) required by the 'helm' plugin
             - name: POD_NAMESPACE
@@ -114,7 +112,6 @@
                 secretKeyRef:
                   key: postgresql-password
                   name: {{ include "kubeapps.postgresql.secretName" . }}
->>>>>>> 2d404ee1
             {{- if .Values.kubeappsapis.extraEnvVars }}
             {{- include "common.tplvalues.render" (dict "value" .Values.kubeappsapis.extraEnvVars "context" $) | nindent 12 }}
             {{- end }}
