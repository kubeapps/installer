#!/usr/bin/env bash

# Copyright (c) 2018-2020 Bitnami
#
# Licensed under the Apache License, Version 2.0 (the "License");
# you may not use this file except in compliance with the License.
# You may obtain a copy of the License at
#
#     http://www.apache.org/licenses/LICENSE-2.0
#
# Unless required by applicable law or agreed to in writing, software
# distributed under the License is distributed on an "AS IS" BASIS,
# WITHOUT WARRANTIES OR CONDITIONS OF ANY KIND, either express or implied.
# See the License for the specific language governing permissions and
# limitations under the License.

set -o errexit
set -o pipefail

# Constants
ROOT_DIR="$(cd "$( dirname "${BASH_SOURCE[0]}" )/.." >/dev/null && pwd)"
DEV_TAG=${1:?missing dev tag}
IMG_MODIFIER=${2:-""}
CERTS_DIR="${ROOT_DIR}/script/test-certs"
HELM_CLIENT_TLS_FLAGS=("--tls" "--tls-cert" "${CERTS_DIR}/helm.cert.pem" "--tls-key" "${CERTS_DIR}/helm.key.pem")

# Load Generic Libraries
# shellcheck disable=SC1090
. "${ROOT_DIR}/script/libtest.sh"
# shellcheck disable=SC1090
. "${ROOT_DIR}/script/liblog.sh"
# shellcheck disable=SC1090
. "${ROOT_DIR}/script/libutil.sh"

# Auxiliar functions

########################
# Test Helm
# Globals:
#   HELM_*
# Arguments: None
# Returns: None
#########################
testHelm() {
  info "Running Helm tests..."
  if [[ "$HELM_VERSION" =~ "v2" ]]; then
    helm test "${HELM_CLIENT_TLS_FLAGS[@]}" kubeapps-ci --cleanup
  else
    helm test -n kubeapps kubeapps-ci
  fi
}

########################
# Init Tiller with TLS support on clusters with RBAC enabled
# Globals: None
# Arguments: None
# Returns: None
#########################
tiller-init-rbac() {
    info "Installing Tiller..."
    kubectl create serviceaccount -n kube-system tiller
    kubectl create clusterrolebinding tiller-cluster-rule \
      --clusterrole=cluster-admin \
      --serviceaccount=kube-system:tiller
    # The flag --wait is not available when using TLS flags
    # ref: https://github.com/helm/helm/issues/4050
    helm init \
      --service-account tiller \
      --tiller-tls \
      --tiller-tls-cert "${CERTS_DIR}/tiller.cert.pem" \
      --tiller-tls-key "${CERTS_DIR}/tiller.key.pem" \
      --tiller-tls-verify \
      --tls-ca-cert "${CERTS_DIR}/ca.cert.pem"
    info "Waiting for Tiller to be ready ... "
    # Retries 60 times with 1 second interval
    retry_while "helm version ${HELM_CLIENT_TLS_FLAGS[*]} --tiller-connection-timeout 1" "60" "1"
}

########################
# Check if the pod that populates de OperatorHub catalog is running
# Globals: None
# Arguments: None
# Returns: None
#########################
isOperatorHubCatalogRunning() {
  kubectl get pod -n olm -l olm.catalogSource=operatorhubio-catalog -o jsonpath='{.items[0].status.phase}' | grep Running
  # Wait also for the catalog to be populated
  kubectl get packagemanifests.packages.operators.coreos.com | grep prometheus
}

########################
# Install OLM
# Globals: None
# Arguments:
#   $1: Version of OLM
# Returns: None
#########################
installOLM() {
    local release=$1
    info "Installing OLM ${release} ..."
    url=https://github.com/operator-framework/operator-lifecycle-manager/releases/download/${release}
    namespace=olm

    kubectl apply -f ${url}/crds.yaml

    if [[ "${GKE_BRANCH-}" != "1.15" ]]; then
      # The Pod that populates the catalog gets OOM Killed due to very low limits
      # This has been fixed here: https://github.com/operator-framework/operator-lifecycle-manager/pull/1389
      # But the fix has not been published yet. To workaround the issue we are using a newer image
      # This will be fixed in a version > 0.14.2
      kubectl apply -f "${ROOT_DIR}/script/manifests/olm.yaml"
    else
      # The newer manifest doesn't work in k8s 1.15
      # So we use the default manifest, the only problem is that it's way slower
      kubectl apply -f ${url}/olm.yaml
    fi
    # wait for deployments to be ready
    kubectl rollout status -w deployment/olm-operator --namespace="${namespace}"
    kubectl rollout status -w deployment/catalog-operator --namespace="${namespace}"
}

########################
# Install the given operator using OperatorHub
# Globals: None
# Arguments:
#   $1: Operator to install
# Returns: None
#########################
installOperator() {
    local operator=$1
    info "Installing Operator ${operator} ..."
    kubectl create -f "https://operatorhub.io/install/${operator}.yaml"
}

<<<<<<< HEAD
# Operators are not supported in GKE 1.14, skipping test
if [[ "${GKE_BRANCH-}" != "1.14" ]]; then
  installOLM 0.14.1
  # TODO(andresmgot): Switch to install the operator using the web form when ready
  installOperator prometheus
fi
=======
########################
# Install chartmuseum
# Globals: None
# Arguments:
#   $1: Username
#   $2: Password
# Returns: None
#########################
installChartmuseum() {
    local user=$1
    local password=$2
    info "Installing ChartMuseum ..."
    helm repo add stable https://kubernetes-charts.storage.googleapis.com
    helm repo up
    if [[ "${HELM_VERSION:-}" =~ "v2" ]]; then
      helm install --name chartmuseum --namespace kubeapps stable/chartmuseum \
        "${HELM_CLIENT_TLS_FLAGS[@]}" \
        --set env.open.DISABLE_API=false \
        --set persistence.enabled=true \
        --set secret.AUTH_USER=$user \
        --set secret.AUTH_PASS=$password
    else
      helm install chartmuseum --namespace kubeapps stable/chartmuseum \
        --set env.open.DISABLE_API=false \
        --set persistence.enabled=true \
        --set secret.AUTH_USER=$user \
        --set secret.AUTH_PASS=$password
    fi
    kubectl rollout status -w deployment/chartmuseum-chartmuseum --namespace=kubeapps
}

########################
# Push a chart to chartmusem
# Globals: None
# Arguments:
#   $1: chart
#   $2: version
#   $3: chartmuseum username
#   $4: chartmuseum password
# Returns: None
#########################
pushChart() {
    local chart=$1
    local version=$2
    local user=$3
    local password=$4
    info "Adding ${chart}-${version} to ChartMuseum ..."
    curl -LO "https://charts.bitnami.com/bitnami/${chart}-${version}.tgz"

    local POD_NAME=$(kubectl get pods --namespace kubeapps -l "app=chartmuseum" -l "release=chartmuseum" -o jsonpath="{.items[0].metadata.name}")
    /bin/sh -c "kubectl port-forward $POD_NAME 8080:8080 --namespace kubeapps &"
    sleep 2
    curl -u "${user}:${password}" --data-binary "@${chart}-${version}.tgz" http://localhost:8080/api/charts
    pkill -f "kubectl port-forward $POD_NAME 8080:8080 --namespace kubeapps"
}

installOLM 0.14.1
# TODO(andresmgot): Switch to install the operator using the web form when ready
installOperator prometheus
>>>>>>> d7803293

info "IMAGE TAG TO BE TESTED: $DEV_TAG"
info "IMAGE_REPO_SUFFIX: $IMG_MODIFIER"
info "Cluster Version: $(kubectl version -o json | jq -r '.serverVersion.gitVersion')"
info "Kubectl Version: $(kubectl version -o json | jq -r '.clientVersion.gitVersion')"

db_flags=("--set" "mongodb.enabled=true" "--set" "postgresql.enabled=false")
[[ "${KUBEAPPS_DB:-}" == "postgresql" ]] && db_flags=("--set" "mongodb.enabled=false" "--set" "postgresql.enabled=true")

# Use dev images or Bitnami if testing the latest release
image_prefix="kubeapps/"
[[ -n "${TEST_LATEST_RELEASE:-}" ]] && image_prefix="bitnami/kubeapps-"
images=(
  "apprepository-controller"
  "asset-syncer"
  "assetsvc"
  "dashboard"
  "tiller-proxy"
  "kubeops"
)
images=("${images[@]/#/${image_prefix}}")
images=("${images[@]/%/${IMG_MODIFIER}}")
img_flags=(
  "--set" "apprepository.image.tag=${DEV_TAG}"
  "--set" "apprepository.image.repository=${images[0]}"
  "--set" "apprepository.syncImage.tag=${DEV_TAG}"
  "--set" "apprepository.syncImage.repository=${images[1]}"
  "--set" "assetsvc.image.tag=${DEV_TAG}"
  "--set" "assetsvc.image.repository=${images[2]}"
  "--set" "dashboard.image.tag=${DEV_TAG}"
  "--set" "dashboard.image.repository=${images[3]}"
  "--set" "tillerProxy.image.tag=${DEV_TAG}"
  "--set" "tillerProxy.image.repository=${images[4]}"
  "--set" "kubeops.image.tag=${DEV_TAG}"
  "--set" "kubeops.image.repository=${images[5]}"
)

# TODO(andresmgot): Remove this condition with the parameter in the next version
invalidateCacheFlag=""
if [[ -z "${TEST_LATEST_RELEASE:-}" ]]; then
  invalidateCacheFlag="--set featureFlags.invalidateCache=true"
fi

if [[ "${HELM_VERSION:-}" =~ "v2" ]]; then
  # Init Tiller
  tiller-init-rbac
  # Install Kubeapps
  info "Installing Kubeapps..."
  helm repo add bitnami https://charts.bitnami.com/bitnami
  helm dep up "${ROOT_DIR}/chart/kubeapps/"
  helm install --name kubeapps-ci --namespace kubeapps "${ROOT_DIR}/chart/kubeapps" \
    "${HELM_CLIENT_TLS_FLAGS[@]}" \
    --set tillerProxy.tls.key="$(cat "${CERTS_DIR}/helm.key.pem")" \
    --set tillerProxy.tls.cert="$(cat "${CERTS_DIR}/helm.cert.pem")" \
    --set featureFlags.operators=true \
    ${invalidateCacheFlag} \
    "${img_flags[@]}" \
    "${db_flags[@]}"
else
  # Install Kubeapps
  info "Installing Kubeapps..."
  kubectl create ns kubeapps
  helm dep up "${ROOT_DIR}/chart/kubeapps/"
  helm install kubeapps-ci --namespace kubeapps "${ROOT_DIR}/chart/kubeapps" \
    ${invalidateCacheFlag} \
    "${img_flags[@]}" \
    "${db_flags[@]}" \
    --set featureFlags.operators=true \
    --set useHelm3=true
fi

installChartmuseum admin password
pushChart apache 7.3.15 admin password

# Ensure that we are testing the correct image
info ""
k8s_ensure_image kubeapps kubeapps-ci-internal-apprepository-controller "$DEV_TAG"
k8s_ensure_image kubeapps kubeapps-ci-internal-dashboard "$DEV_TAG"
if [[ "${HELM_VERSION:-}" =~ "v2" ]]; then
  k8s_ensure_image kubeapps kubeapps-ci-internal-tiller-proxy "$DEV_TAG"
else
  k8s_ensure_image kubeapps kubeapps-ci-internal-kubeops "$DEV_TAG"
fi

# Wait for Kubeapps Pods
info "Waiting for Kubeapps components to be ready..."
deployments=(
  "kubeapps-ci"
  "kubeapps-ci-internal-apprepository-controller"
  "kubeapps-ci-internal-assetsvc"
  "kubeapps-ci-internal-dashboard"
)
for dep in "${deployments[@]}"; do
  k8s_wait_for_deployment kubeapps "$dep"
  info "Deployment ${dep} ready"
done
if [[ "${HELM_VERSION:-}" =~ "v2" ]]; then
  k8s_wait_for_deployment kubeapps kubeapps-ci-internal-tiller-proxy
else
  k8s_wait_for_deployment kubeapps kubeapps-ci-internal-kubeops
fi

# Wait for Kubeapps Jobs
k8s_wait_for_job_completed kubeapps apprepositories.kubeapps.com/repo-name=stable
info "Job apprepositories.kubeapps.com/repo-name=stable ready"

info "All deployments ready. PODs:"
kubectl get pods -n kubeapps -o wide

# Wait for all the endpoints to be ready
kubectl get ep --namespace=kubeapps
svcs=(
  "kubeapps-ci"
  "kubeapps-ci-internal-assetsvc"
  "kubeapps-ci-internal-dashboard"
)
for svc in "${svcs[@]}"; do
  k8s_wait_for_endpoints kubeapps "$svc" 2
  info "Endpoints for ${svc} available"
done

# Disable helm tests unless we are testing the latest release until
# we have released the code with per-namespace tests (since the helm
# tests for assetsvc needs to test the namespaced repo).
if [[ -z "${TEST_LATEST_RELEASE:-}" ]]; then
  # Run helm tests
  # Retry once if tests fail to avoid temporary issue
  if ! retry_while testHelm "2" "1"; then
    warn "PODS status on failure"
    kubectl get pods -n kubeapps
    for pod in $(kubectl get po -l release=kubeapps-ci -oname -n kubeapps); do
      warn "LOGS for pod $pod ------------"
      kubectl logs -n kubeapps "$pod"
    done;
    echo
    warn "LOGS for assetsvc tests --------"
    kubectl logs kubeapps-ci-assetsvc-test --namespace kubeapps
    warn "LOGS for tiller-proxy tests --------"
    kubectl logs kubeapps-ci-tiller-proxy-test --namespace kubeapps
    warn "LOGS for dashboard tests --------"
    kubectl logs kubeapps-ci-dashboard-test --namespace kubeapps
    exit 1
  fi
  info "Helm tests succeded!!"
fi

if [[ "${GKE_BRANCH-}" != "1.14" ]]; then
  ## Wait for the Operator catalog to be populated
  info "Waiting for the OperatorHub Catalog to be ready ..."
  retry_while isOperatorHubCatalogRunning 24
fi

# Browser tests
cd "${ROOT_DIR}/integration"
kubectl apply -f manifests/executor.yaml
k8s_wait_for_deployment default integration
pod=$(kubectl get po -l run=integration -o jsonpath="{.items[0].metadata.name}")
## Copy config and latest tests
for f in *.js; do
  kubectl cp "./${f}" "${pod}:/app/"
done
testsToIgnore=()
<<<<<<< HEAD
## Operators are not supported for GKE 1.14, skip that test
if [[ "${GKE_BRANCH:-}" == "1.14" ]]; then
  testsToIgnore=("operator-deployment" "${testsToIgnore[@]}")
=======
## Support for Docker registry secrets are not supported for Helm2, skipping that test
if [[ "${HELM_VERSION:-}" =~ "v2" ]]; then
  testsToIgnore=("create-private-registry.js" "${testsToIgnore[@]}")
>>>>>>> d7803293
fi
ignoreFlag=""
if [[ "${#testsToIgnore[@]}" > "0" ]]; then
  # Join tests to ignore
  testsToIgnore=$(printf "|%s" "${testsToIgnore[@]}")
  testsToIgnore=${testsToIgnore:1}
  ignoreFlag="--testPathIgnorePatterns $testsToIgnore"
fi
kubectl cp ./use-cases "${pod}:/app/"
## Create admin user
kubectl create serviceaccount kubeapps-operator -n kubeapps
kubectl create clusterrolebinding kubeapps-operator-admin --clusterrole=admin --serviceaccount kubeapps:kubeapps-operator
kubectl create clusterrolebinding kubeapps-repositories-write --clusterrole kubeapps:kubeapps:apprepositories-write --serviceaccount kubeapps:kubeapps-operator
## Create view user
kubectl create serviceaccount kubeapps-view -n kubeapps
kubectl create clusterrolebinding kubeapps-view --clusterrole=view --serviceaccount kubeapps:kubeapps-view
## Create edit user
kubectl create serviceaccount kubeapps-edit -n kubeapps
kubectl create rolebinding kubeapps-edit -n kubeapps --clusterrole=edit --serviceaccount kubeapps:kubeapps-edit
## Give the cluster some time to avoid issues like
## https://circleci.com/gh/kubeapps/kubeapps/16102
retry_while "kubectl get -n kubeapps serviceaccount kubeapps-operator -o name" "5" "1"
retry_while "kubectl get -n kubeapps serviceaccount kubeapps-view -o name" "5" "1"
retry_while "kubectl get -n kubeapps serviceaccount kubeapps-edit -o name" "5" "1"
## Retrieve tokens
admin_token="$(kubectl get -n kubeapps secret "$(kubectl get -n kubeapps serviceaccount kubeapps-operator -o jsonpath='{.secrets[].name}')" -o go-template='{{.data.token | base64decode}}' && echo)"
view_token="$(kubectl get -n kubeapps secret "$(kubectl get -n kubeapps serviceaccount kubeapps-view -o jsonpath='{.secrets[].name}')" -o go-template='{{.data.token | base64decode}}' && echo)"
edit_token="$(kubectl get -n kubeapps secret "$(kubectl get -n kubeapps serviceaccount kubeapps-edit -o jsonpath='{.secrets[].name}')" -o go-template='{{.data.token | base64decode}}' && echo)"
## Run tests
info "Running Integration tests..."
if ! kubectl exec -it "$pod" -- /bin/sh -c "INTEGRATION_ENTRYPOINT=http://kubeapps-ci.kubeapps ADMIN_TOKEN=${admin_token} VIEW_TOKEN=${view_token} EDIT_TOKEN=${edit_token} yarn start ${ignoreFlag}"; then
  ## Integration tests failed, get report screenshot
  warn "PODS status on failure"
  kubectl cp "${pod}:/app/reports" ./reports
  exit 1
fi
info "Integration tests succeded!!"<|MERGE_RESOLUTION|>--- conflicted
+++ resolved
@@ -132,14 +132,6 @@
     kubectl create -f "https://operatorhub.io/install/${operator}.yaml"
 }
 
-<<<<<<< HEAD
-# Operators are not supported in GKE 1.14, skipping test
-if [[ "${GKE_BRANCH-}" != "1.14" ]]; then
-  installOLM 0.14.1
-  # TODO(andresmgot): Switch to install the operator using the web form when ready
-  installOperator prometheus
-fi
-=======
 ########################
 # Install chartmuseum
 # Globals: None
@@ -196,10 +188,12 @@
     pkill -f "kubectl port-forward $POD_NAME 8080:8080 --namespace kubeapps"
 }
 
-installOLM 0.14.1
-# TODO(andresmgot): Switch to install the operator using the web form when ready
-installOperator prometheus
->>>>>>> d7803293
+# Operators are not supported in GKE 1.14, skipping test
+if [[ -z "${GKE_BRANCH-}" != "1.14" ]]; then
+  installOLM 0.14.1
+  # TODO(andresmgot): Switch to install the operator using the web form when ready
+  installOperator prometheus
+fi
 
 info "IMAGE TAG TO BE TESTED: $DEV_TAG"
 info "IMAGE_REPO_SUFFIX: $IMG_MODIFIER"
@@ -362,15 +356,13 @@
   kubectl cp "./${f}" "${pod}:/app/"
 done
 testsToIgnore=()
-<<<<<<< HEAD
 ## Operators are not supported for GKE 1.14, skip that test
 if [[ "${GKE_BRANCH:-}" == "1.14" ]]; then
   testsToIgnore=("operator-deployment" "${testsToIgnore[@]}")
-=======
+fi
 ## Support for Docker registry secrets are not supported for Helm2, skipping that test
 if [[ "${HELM_VERSION:-}" =~ "v2" ]]; then
   testsToIgnore=("create-private-registry.js" "${testsToIgnore[@]}")
->>>>>>> d7803293
 fi
 ignoreFlag=""
 if [[ "${#testsToIgnore[@]}" > "0" ]]; then
